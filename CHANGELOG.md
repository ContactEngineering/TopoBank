# Changelog for *TopoBank*

## 1.4.0 (not yet released)

<<<<<<< HEAD
- ENH: Batch upload (#173, #877, #905, #906, #967)
- ENH: File errors are properly reported to the user (#207)
- ENH: Button to regenerate cached properties (thumbnail, DZI, etc., #207, #789, #895)
=======
- MAINT: Removing 'DATABASE_URL' environment-var from entrypoint (#1037)
- ENH: Batch upload (#173, #877, #906)
- ENH: Button to regenerate cached properties (thumbnail, DZI, etc., #895)
>>>>>>> 21318ffc
- ENH: Added creation and last modified datetime to surfaces and topographies (#1010)
- ENH: Simplified sharing, now includes ownership transfer (#706)
- BUG: Fixes related to uploading files (#223, #261, #667)
- BUG: Fixed automatic extraction of instrument parameters for some file formats
- MAINT: Bokehjs is now used plotting line scans (#972)
- MAINT: Surface view is now largely a single-page application
- MAINT: REST API for topography handling (#173)
- MAINT: Major refactor of task handling code
- MAINT: Refactor of codebase to respect hierarchy of Django apps (#1018)
- MAINT: Cached topography properties (thumbnail, DZI, etc.) are now generated
  in a single task (#895)
- MAINT: Updated SurfaceTopography to 1.12.1

## 1.3.1 (2023-09-13)

- BUG: Return raw ids in addition to API urls (fixes analysis download)
- BUG: Limit list of analysis functions based on user permissions

## 1.3.0 (2023-09-11)

- ENH: Updated SurfaceTopography to 1.11.0
  (to add support for JPK files, but fixes for DATX files)
- MAINT: Removed usage of content type framework and generic related fields 
  for analysis subjects (#1014)
- MAINT: Moved logic for triggering of tasks (for renewing cache or analyses)
  to the models (#1017)
- MAINT: Performance optimization, e.g. prefetching of datasets (#967)

## 1.2.5 (2023-08-30)

- MAINT: Updated SurfaceTopography to 1.10.1

## 1.2.4 (2023-08-29)

- ENH: Updated SurfaceTopography to 1.10.0
  (to add support for PLUX and WSXM files, bug fixes for GWY and text)

## 1.2.3 (2023-08-28)

- ENH: Updated SurfaceTopography to 1.9.0
  (to add support for OIR and POIR files, bug fixes for SUR and LEXT)

## 1.2.2 (2023-08-21)

- MAINT: More fixes to CSRF injection

## 1.2.1 (2023-08-04)

- MAINT: Unified CSRF injection

## 1.2.0 (2023-08-01)

- ENH: DOI badge
- ENH: Sidebar instead of dropdown for notifications and user menu
- BUG: Plot collapses when switching back to web view (#1001)
- MAINT: Updated SurfaceTopography to 1.8.0
  (to add support for LEXT and DATX files, bug fixes for Mitutoyo files)
- MAINT: Only load those analysis results that the user wants to see
- MAINT: Fixed sort order of analysis downloads
- MAINT: Added django-request-profiler middleware

## 1.1.3 (2023-06-27)

- MAINT: Updated SurfaceTopography to 1.7.0
  (to add support for PLU, FRT and HFM files)

## 1.1.2 (2023-06-17)

- BUG: Fixed missing imports

## 1.1.1 (2023-06-16)

- BUG: More robust handling of complete worker failures
- MAINT: Removed dependency on unused `celery-progress` package

## 1.1.0 (2023-06-11)

- ENH: Unified single page application for analyses, including rewritten
  task status (#795, #796)
- ENH: Webpack based bundling (for the analysis app, #565, #800)
- ENH: CSV download for analyses 
- ENH: Upgrade to Vue 3
- MAINT: Converted pickled binary dictionaries to JSON fields (#573)
- MAINT: Analysis function now has permalink (#824)
- MAINT: Analysis downloads now contain instrument information (#983)
- MAINT: Analysis downloads are now in SI units (#583)
- MAINT: Additional assorted fixes (#118, #169, #499, #624, #671, #857, #897)

## 1.0.5 (2023-04-17)

- DEP: Upgrade of SurfaceTopography to 1.6.2

## 1.0.4 (2023-04-10)

- BUG: Duration of analysis object should not be a property

## 1.0.3 (2023-04-06)

- BUG: Plugin version configuration could not be saved if there is are changes
  on top of the semantic version

## 1.0.2 (2023-04-06)

- DEP: Upgrade of SurfaceTopography to 1.6.0

## 1.0.1 (2023-02-02)

- BUG: Fixed comparative analysis (#962)
- BUG: Remove copy of surface when publication fails

## 1.0.0 (2023-01-31)

- ENH: Added surface collection as analysis subject,
  now analysis functions can be implemented which 
  process a bunch of surfaces (#900)
- ENH: Added output of DOIs related to analyses
  to downloads and to display of results of analyses
  using the standard plot card view (#171)
- ENH: Also save creation time of analyses and show it 
  in the modal dialog for the tasks (#899)
- BUG: Fixed problem loading SUR files (#945)
- BUG: Fixed problem with surface collection name (#953)
- MAINT: Fined-grained enabling of tabnav tabs in settings file
- MAINT: Moved `allauth`-dependent views into `views_allauth`
- MAINT: Added license information to version information modal
- MAINT: Improved log messages of command "create_images"
- MAINT: Fixed missing "plugin.txt" for Docker image in
  production
- MAINT: Removed firefox from production's Dockerfile
- MAINT: Renamed "Sign in via ORCID" to "Sign in"
- MAINT: Default AWS access information to None
- MAINT: Added django-watchman, added celery check
- DEP: Upgrade of SurfaceTopography to 1.3.3 (#950)

## 0.92.0 (2022-12-14)

- ENH: Store bibliography (DOIs) when an analysis completes
  (#171)
- ENH: Enhanced search by also searching for names of 
  users who created digital surface twins or 
  measurements (#896)
- ENH: Also show names of creators of unpublished digital 
  surface twins and measurements in search results (#896) 
- ENH: When hovering on data point, also display measurement
  name and series name (#893)
- ENH: Made "Tasks" information more prominent and added
  possibility to renew selected analyses in the UI (#901) 
- ENH: Added management command "grant_admin_permissions"
  to give a user restricted permissions to enter 
  admin interface in order to edit organizations or check
  the state of analyses
- ENH: Enhanced management command "create_images" such that
  thumbnails and DZI files can be processed separately
  and such that only missing images are generated (#903) 
- ENH: Added link to admin interface for staff users
- ENH: Added config options PUBLICATION_ENABLED and
  PUBLICATION_DISPLAY_TAB_WITH_OWN_PUBLICATIONS which
  are True by default, but can be used to disable publications
- BUG: Fixed crashing of plots when apostrophe was used
  in the subject's name
- BUG: Fixed problem when a surface was part of an
  analysis collection
- MAINT: Close figures after generating plots from 1D
  measurements (#898)
- MAINT: Added plugin system, moved statistical analysis 
  functions and contact mechanics to individual plugins
  (topobank-statistics, topobank-contact), allows to 
  add other functionality via plugins without changing the
  main application
- MAINT: Update for package SurfaceTopography (#911,#923)
- MAINT: Update for package ContactMechanics (#872)
- MAINT: Update of django because of security issue

## 0.91.1 (2022-09-19)

- ENH: Added "Authors" tab in detail page for 
  published digital twins (#811)
- ENH: Added links to contact.engineering paper (#873) 
- BUG: Fixed missing save() statement when renewing 
  bandwidth cache
- MAINT: Security update for django, oauthlib

## 0.91.0 (2022-08-05)

- ENH: Show unreliable bandwidth in different color in 
  bandwidth plot (#825) 
- ENH: Added management command `renew_bandwidth_cache` for
  renewing bandwidth cache for all measurements which includes
  the short reliability cutoff (#880)
- BUG: Fix for parallel generation of same version numbers (#876)
- BUG: Fix for missing import when generating thumbnails (#875)
- BUG: `import_surfaces` management command now saves to database
  after updating file name and before generating squeezed file
- BUG: Fixed layout of measurement form (#878)
- MAINT: Count failed images as failed by default when using management 
  command create_images
- MAINT: Changed redis health beat check intervals
- MAINT: Removed some old template code

## 0.90.3 (2022-07-27)

- ENH: Fixed navigation bar including basket while scrolling (#779)
- BUG: Showed wrong contact mechanics details (#859)
- BUG: Fixed missing progress bars for unready analyses (#858)
- BUG: Fixed impossible return to plot tab (#863)
- BUG: Fixed missing download link for contact mechanics (#865)
- MAINT: Bumped SurfaceTopography version to 1.0

## 0.90.2 (2022-07-11)

- MAINT: Multiple performance fixes, in particular by a) reducing redundant
  SQL queries by either combining queries of filtering in memory and b)
  reducing storage requests (from the Django backend) by only loading the
  plot metadata and not the plot results when preparing the plot in the
  Django backend (#841, #847, #851)
- MAINT: Automatically create 'topobank-dev' bucket in Minio S3 of the
  development Docker environment (local.yml)
- MAINT: Security updates for django and lxml

## 0.90.1 (2022-06-27)

- MAINT: Presign in separate request when loading analysis data (#841)
- MAINT: Some optimization of SQL requests (#841)
- MAINT: Security fixes (numpy, flower)
- MAINT: No longer use of compiled numpy package because of broken wheel
- MAINT: Order of analysis result cards now matches order of chosen 
         checkboxes

## 0.90.0 (2022-05-30)

- ENH: Move plot creation from backend to frontend, speeding up
  plot creation and loading of data (#776)
- ENH: Button to hide/show certain data sources now have the 
  color of the data source next to it (#742)
- ENH: Show hierarchy of digital twins/measurements in plot (#633)
- ENH: User switchable legend for plots (#114, #296, #590, #648)
- ENH: Download plots as SVG vector graphics (#66, #589, #610, #647)
- ENH: Same digital twins/measurements have the same colors
  over all plots
- ENH: Line style is also shown in plot legend
- ENH: Added slider for line widths to plot
- ENH: Sorted functions by name (#719)
- ENH: Increased step size for maximum number of iterations in 
  contact mechanics (#809)
- ENH: Improved filenames of downloaded containers (#815)
- BUG: Fixed logscale labels (#771)
- BUG: Renamed y-label of curvature distribution to probability
  density (#350)
- BUG: Fixed step filename in plot.csv of contact data
- BUG: Plastic calculation should reset plastic displacement before each
  optimizer run (#827)
- BUG: Fixed automtatic redirection from http:// to https:// (#835) 
- MAINT: Typo on landing page (#799)
- MAINT: Some dependency updates because of security issues
- MAINT: Added temporary redirect to challenge URL

## 0.20.1 (2022-04-13)

- BUG: Added missing migration

## 0.20.0 (2022-04-13)

- BUG: Explicity make plastic system if hardness is specified (#819)
- BUG: Fix for thumbnail creation (#782)
- BUG: Fix for redundant thumbnail files (#785)
- MAINT: Removed Selenium dependency; thumbnail generation now
  uses Pillow and matplotlib (#787)
- MAINT: Store topography data and derived data (squeezed files,
  thumbnails) under a unique prefix (#801)

## 0.19.1 (2022-03-23)

- MAINT: Adjusted docker-compose file for production with Docker 
  Swarm for the use with redis, removed memcache and rabbitmq

## 0.19.0 (2022-03-23)

- ENH: Added possibility for assigning DOIs to published datasets
- ENH: Added management command 'renew_containers'
- ENH: Added switch to 'trigger_analyses' which triggers analyses
  for all topographies related to the given surfaces
- MAINT: Switched cache backend and celery broker to
  redis because of several problems with RabbitMQ and Memcached  
- MAINT: Updated django and Pillow because of CVEs

## 0.18.2 (2022-01-26)

- BUG: Fixing missing nc files in contact mechanics download
  (#786)
- BUG: Fixing contact calculations always pending after 
  triggering them manually (#788)
- BUG: Fixing unit issue in contact mechanics for measurements
  with missing data (#783)
- BUG: Now limiting size of measurements for contact mechanics
  (#784)
- BUG: Fix for memcache error (#737)
- WIP: Workaround for failing thumbnails in production (#782)
- MAINT: Updated configuration for Docker Swarm because of 
  connection failures in production ()

## 0.18.1 (2022-01-14)

- MAINT: Added missing changes in order to get running
  with new certificate and using a local Docker repository

## 0.18.0 (2022-01-14)

- ENH: Improved performance of visualization of image maps
  for displaying 2D measurements and in contact mechanics,
  now images of different details levels are calculated 
  in advance using DeepZoom (#679)
- ENH: Improved layout of surface list of Find&Select tab
  (#757)
- ENH: Improved layout of contact mechanics analyses
- ENH: Faster access to bandwidths of measurements due to
  caching in database (#421, #605)
- ENH: Creation of images for measurements can be triggered
  in background via management command (#778)
- ENH: Fixed second navigation bar (#779)
- BUG: Fixes progress meter flaws for slope-dependent 
  properties (#755)
- BUG: Fixes insufficient number of arguments for
  contact mechanics calculation (#777)
- BUG: Fixed scheduled postgres backups (#766)  
- MAINT: Avoid loading full measurement in Django Server
  which allows working with larger measurements (#769)
- MAINT: A "surface" is now called "digital surface twin"
- MAINT: Upgrade of multiple packages because of CVEs 
  (Django, celery, lxml, Pillow)

## 0.17.0 (2021-12-03)

- ENH: Detection and optional filling of missing data 
  points (#321)
- MAINT: In the download's meta.yaml, changed type of
  measurement size from tuple to list such that a 
  safe yaml loader can be used to load surfaces (#668)
- MAINT: Upgrade of reverse proxy caddy in 
  production (#767)
- MAINT: Preparations for running on Docker Swarm 

## 0.16.2 (2021-11-15)

- BUG: Fixed unicode conversion issue in OPDx reader (#761)
- BUG: Fixed wrong condition in management command
  fix_height_scale (#763)
- BUG: Missing permissions in Docker container to
  start Postgres server (#756)
- DEP: Upgrade to SurfaceTopography 0.99.1

## 0.16.1 (2021-10-25)

- BUG: Missing manifest entry problem during installation
  fixed by using another package for fontawesone 5 
  icons (#740)
- BUG: Fixes error messages in special cases of successful
  surface analysis but no successful analysis for 
  measurements (#739)
- BUG: Fixes wrong import which broke management
  command "notify_users" (#736)
- BUG: Fixes alignment of 2D PSD data to 1D PSD 
  data (#738)
- BUG: Fixes that reliability cutoff removed entire
  measurement (#747)
- BUG: Improved error message in case of server 
  error in analysis result (#746)
- DEP: Upgrade to SurfaceTopography 0.98.2 (#751)

## 0.16.0 (2021-10-18)

- ENH: Enhanced search by supporting "weblike" search 
  expressions; now the search term is interpreted as
  phrases combined by 'AND'; also logical expressions 
  with OR and - for NOT can be used; change: only 
  topographies matching the search expression are 
  displayed underneath surfaces from now on (#701)
- ENH: Reliability analysis for scanning probe data (#83)
- ENH: Scale-dependent curvature (#586)
- ENH: Added links to GitHub discussions (#722)
- ENH: Show publication authors on Find&Select page (#733)
- BUG: Scale-dependent slope is now computed using the
  brute force approach (#687)
- BUG: Fixed issue while downloading analysis results
  with stderr for y without masked values (#711)
- BUG: Missing points were not shown correctly in 
  2D plots (#699)
- BUG: Fixed height scale applied twice on import (#718)
- BUG: Fixed continuing average along x after data
  is completed (#724)
- BUG: Fixed that analyses were not recalculated
  if instrument parameters change (#728)
- BUG: Resolution value or tip radius value no longer
  mandatory when instrument type has been chosen (#705)
- MAINT: Computing of averages is handled on the
  SurfaceTopography side
- MAINT: All properties are averages to a reasonable
  number of data points (#696)
- MAINT: Decapitalized analysis function names (e.g.
  "Roughness Parameters" -> "Roughness parameters")
- MAINT: Removed error bars on analysis results
- DEP: Upgrade to Django 3.2
- DEP: Upgrade to fontawesome 5
- DEP: Upgrade to Postgres 13.4
- DEP: Upgrade to SurfaceTopography 0.98.0 (#730, #734)
- DEP: Upgrade to ContactMechanics 0.91.0
- DEP: Upgrade of several other packages
- DEP: Upgrade of sqlparse because of CVE

## 0.15.1 (2021-08-05)

- BUG: Removed unneeded form fields for instrument
  details.

## 0.15.0 (2021-08-05)

- ENH: Added entry for instrument details for
  measurements (name, instrument type and parameters);
  specific parameters are saved in JSON field
  depending on instrument type, default type
  or all measurements is 'undefined'; this data will
  be used later for reliability analysis (#620)
- ENH: Enhanced layout of XLSX files with analysis
  data for analysis functions Height/Slope/Curvature 
  Distribution, Power Spectrum, Autocorrelation, 
  Scale-dependent slope, variable bandwidth (#669)
- ENH: Added anonymous distribution with number of
  measurement uploads over users to Excel file with
  usage statistics (#693)
- ENH: Added support for SPM file format 
  as newer DI files that contain 32-bit data (#695)  
- BUG: Unified order of measurements in surface details
  and when switching between measurements (#703)
- DEP: Upgrade for several dependencies, e.g. 
  SurfaceTopography to version 0.95.1 (#697),
  upgrade of urllib3 because of a CVE
- DEP: Using now PostgreSQL also for tests because
  of JSON fields

## 0.14.0 (2021-07-01)

- ENH: Added upper and lower bound of bandwidth to 
  roughness parameter table (#677)
- ENH: Removed restriction of column width of 
  first column of roughness parameter table when
  on "Analyze" tab, added horizontal scrollbar
  instead (#560)
- ENH: Cache containers of published 
  surfaces in storage on first download, enabled
  direct download of published surfaces  by adding 
  "download/" to publication URL (#684)
- ENH: Added note how to stop animation in the 
  thumbnail gallery (#689)
- ENH: New management command to align topography
  sizes in database with reporting from 
  SurfaceTopography (#685)
- ENH: Added summary page for usage statistics with
  monthly numbers (#572), also sorted sheets now
  in descending order with the latest date first
- BUG: Fixed wrong topography for plots and 
  analysis results after changing significant
  fields like detrend_mode, was introduced with 
  0.13.0 (#590)
- BUG: Workaround for NoneType exception happened
  sometime when creating new topographies (#691)
- BUG: Fixed missing commas in BibTeX and BibLaTeX
  citations (#686)
- BUG: Fixed statistics in output when correcting 
  height scales via management command
- BUG: Fixed cryptic error messages for analyses
  on reentrant line scan, fixed display of "infinity"
  in roughness parameter table (#683)
- BUG: Improved error message if interpolation for 
  averaging fails, shows failing measurement (#681)
- BUG: Fixes in output of 'fix_height_scale' script  

## 0.13.0 (2021-06-16)

- improved performance when uploading new measurements 
  by putting jobs into background and reducing file 
  loads (#261)
- now using a squeezed datafile internally for faster 
  loading of measurements, also added management command
  for recreating those files (#605, #661)
- added publication date next to version number in 
  table on select page (#608)
- added 1D RMS curvature values for line scans and 
  maps to table with roughness parameters (#660)
- added management command 'fix_height_scale' (#678) 
- fixed failing curvature distribution for 
  uniform line scans (#663)
- fixed loading of 2D xyz files (#659, #585)  
- fixed incorrect scaling for OPD files (#675)  
- fixed internal error when analysis card for 
  contact mechanics in certain cases (#670)
- fixed count when deleting analysis functions (#657)
- fixed detrend mode option label "Remove curvature"
  to "Remove curvature and tilt" (#580)
- made display of bandwidth plot more slender for 
  surfaces with only one measurement (#630)
- upgraded to SurfaceTopography 0.94.0  
- several updates of dependencies for security reasons  
  
## 0.12.0 (2021-05-20)

- use acquisition time from data file as initial 
  value for 'measurement date' after upload, if present (#433)
- added buttons for selection and deselection of
  measurements and averages to analysis result plots (#623)
- on viewing a measurement, loading of the plot is
  now done in the background for faster page access (#597)
- fixes internal server error because of failing thumbnail
  generation (#662)
- fixes internal server error display, now show a more
  friendly page with contact link and button to go 
  back to site (#666)
- fixes server error when downloading analyses data
  for PSD for surfaces with only one measurement (#664)

## 0.11.1 (2021-05-11)

- added missing migrations

## 0.11.0 (2021-05-10)

- added "Download" button to individual surfaces to 
  "Select" page (#618)
- added "Download" button for downloading all surfaces
  related to the current selection (#642)
- make two different averages distinguishable in plot
  widgets if one is published by adding version number
  to label
- renamed analysis function "RMS Values" to "Roughness Parameters";
  added columns "from" and "symbol", added more values, show numbers 
  as decimal powers (#651, #653)
- no longer use "e" notation on plot axis, but scientific
  notation with power of 10 (#636)  
- moved labels of colorbars next to colorbars (#592)
- in analyses results for height/slope/curvature distribution,
  renamed data series from "RMS height/slope/curvature" to
  "Gaussian fit" (#641)
- changed surface container format in order to hold multiple
  data files for measurements later (#652) 
- upgrade to SurfaceTopography 0.93.0 (#643)  
- upgrade to Django 2.2.20 because of CVE
- upgrade of packages py and django-debug-toolbar because of CVEs
- fixed bug that no average curve was shown if a surface
  was selected by tag only (#632)
- fixed management command "save_default_function_kwargs" (#621)  

## 0.10.1 (2021-03-31)

- added upgrade of pip in Dockerfile so no rust is needed 
  for python package 'cryptography'

## 0.10.0 (2021-03-31)

- added surface analyses which calculates an average
  over all topographies of a surface; implemented
  for analysis functions "Power Spectrum", 
  "Autocorrelation", and "Variable Bandwidth"; 
  using a more generic analysis model in the backend 
  where not only a topography can be subject to an 
  analysis but also a surface or later other objects (#365, #602)
- added analysis function "Scale-dependent Slope",
  which also calculates an average over a surface (#403)  
- added surface name to tooltip in plots, such that
  topographies with same names can be distinguished (#567)
- added widget for choosing opacity of topographies to 
  analysis plots (#617)  
- disabled creation of example surface for new users;
  this is no longer needed since there are published
  surfaces accessible for all users (#570)
- added missing meta data for surfaces and topographies
  to surface container download; now format can contain
  multiple surfaces and licenses (#552, #614)
- added management command 'import_surfaces' which can
  be used to import surfaces containers previously downloaded
  in the web app (#601) 
- added small description on surface landing page (#574) 
- added small description for bandwidth plot (#576)
- removed plot title from many plots where not needed (#591)
- changed mail address for contact (#619)   
- uses SurfaceTopography version 0.92.0 now, 
  which returns nonuniform PSD only up to a reasonable 
  wavevector (#568)
- upgrade of Pillow, jinja, lxml, PyYAML, pygments, and django 
  because of CVEs
- also show version numbers for numpy and scipy in version
  information, also track those versions for analyses from
  now on (#600)

## 0.9.6 (2020-12-04)

- added display of license when viewing a published 
  surface (#566)
- added "Please wait" label on "Recalculate" button
  in contact mechanics when pressed
- fixed load error in some cases when searching (#543)
- fixed database error (foreign key violation) in logs 
  if an analysis has been finished, but the corresponding
  topography was already deleted in meanwhile - analysis
  is deleted then (#500)
- fixed error when too many topographies were 
  selected (#330)

## 0.9.5 (2020-12-01)

- new layout: menu bar instead of tabs, 
  selection bar below menu bar, nicer vertical pills (#532)
- added counter for total requests (#562)
- fix for RMS table in case of NaN values 
- added dummy thumbnail if thumbnail is missing
- fixed possibly wrong versions in contact mechanics 
  download (#555)
- switched back to usage of original django-tagulous (#549) 

## 0.9.4 (2020-11-23)

- added new analysis function "RMS Values" (#445)
- autoscroll in select tab which moves selected 
  row into view (#544)
- improved bandwidth plot, removed labels
  and added info box on hover with name and 
  thumbnail of the corresponding topography (#535)
- enabled custom sorting of sharing info table (#300)
- usage statistics can be sent by email (#550)  
- fixed wrong select tab state in session (#532)
- renamed button "Properties" to "View" (#537)
- on select tab, only showing first line of 
  descriptions on load, rest expandable by 
  button press (#540)
- fixed ordering by surface name on publication tab

## 0.9.3 (2020-11-12)

- fixed XSS issues
- fixed issue with "fix_permissions" management command
  (#551)

## 0.9.2 (2020-11-02)

- fixed XSS issue

## 0.9.1 (2020-11-02)

- fixed missing dependencies for plotting in production

## 0.9.0 (2020-11-02)

- users can publish their surfaces (#317, #510, #517, #525)
- anonymous session are allowed, users can browse published
  surfaces and analyses without being signed in (#164)
- added thumbnail gallery for topographies in a surface (#514)  
- added tooltip to tab headers (#512)
- adjusted dependencies to new repositories
  resulting from splitting of PyCo package (#475)
- removed plottable dependency, using now bokeh for bandwidth 
  plot (#238) 
- added terms and conditions version 2.0 (#491)
- added anonymous counts for publication and surface
  views and downloads (#511)
- Fixing display of applied boundary conditions for contact
  mechanics calculation (#519). Recalculation needed.
- Removed banner that this is a beta release (#531)  

## 0.8.3 (2020-06-26)

- fix: added missing migration for ordering of topographies 

## 0.8.2 (2020-06-26)

- fix: added missing files for tab navigation 

## 0.8.1 (2020-06-26)

Several improvements and fixes for the user interface.

- added button to basket which allows to deselect all items (#466)
- added widget for changing page size of the result table
  on the "Select" page (#469)
- saving state of filters and paging on Select tab in session (#494)  
- removed "back" buttons not needed any more because of
  tabbed interface (#473)
- simplified tab titles, fixing strange tab behavior for 
  long tab titles (#470)
- added ">>" to tab titles in order to visualize workflow (#484)  
- tab "Analyze" is only shown if an "Analyze" button has been pressed,
  added "Analyze" button to basket (#481)
- in contact mechanics plot, replaced interactive legend by
  a collapsed list of checkboxes increasing the plot area (#472)
- replaced loading indicator for tree on "Select" page (#461) 
- fixing wrong mail configuration in production (#130, #292)
- fixing overlapping pills in detail view for surfaces and
  topographies (#471)
- fixed too many tags shown in tag tree when using filtering (#465)
- fixed missing tabs when displaying terms and conditions (#474)
- fixed wrong message in analyses view if no analyses available,
  but some items have been selected (#485)
- if analyses are about to be shown which have not been triggered yet,
  these analyses are triggered automatically (#402)
- when sharing a surface, it is assured that analyses for the standard arguments
  of all automatic functions are available for the user the surface is
  shared with (#388)
- fixed bug in management command "trigger_analyses", now also replaces
  existing analyses with other arguments than default arguments (#447)
- update to Django 2.2.13 because of security issues (#488)
- updated markdown2 dependency because of security issue (#458)

## 0.8.0 (2020-05-19)

This release mainly implements a redesign of the user interface.

- replaced links in navigation bar and breadcrumbs 
  by tabbed interface (#370, #463, #462), search page is
  now called "Select"
- search field is placed in the navigation bar, search can be
  done from everywhere (#419)
- search is done servers-side, result is shown page by page (#418, #380)
- tags can also be selected for analysis        
- removed card in detail view of topography and surface (#422)
- added simple CSV file with plot data in the ZIP archive
  when downloading data from contact mechanics calculations (#459)
- maximum number of iterations for contact mechanics calculations 
  can be specified by the user (#460)
- fixed that retriggering of analyses could result in different
  default arguments (#457)
- added management script to unify function arguments for exisiting
  analyses (#468)
- fixed different number of allowed steps for automatic and manual
  step selection in contact mechanics calculations (#455)

## 0.7.6 (2020-04-06)

- contact mechanics: added option for manual pressure selection by entering a 
  list of numbers (in addition to automatic pressure selection given the number 
  of values, #452)
- upgrade of Pillow library because of security issues (#454)

## 0.7.5 (2020-02-27)

- added help page with supported file formats, descriptions for the readers
  are defined in PyCo (#424)
- management command 'trigger_analyses' now can trigger analyses also 
  for given functions or specific analyses
- added management command 'notify_users' for sending a simple notification 
  to all users (#437)
- more consistent orientation of topography images,
  including an upgrade to PyCo 0.56.0 (#440)
- more robust when no channel name was given in data file (#441),
  this seemed to generate a lot of exceptions in production
  maybe resulting in too many database clients (#436)
- fix for wrong units of special values (mean+rms) of slope and 
  curvature distributions (#444)
- fix for problem when loading line scans without position (#446)
- upgrade to Django 2.2.10 (#439)

## 0.7.4 (2020-02-14)

- problems during loading of topographies which could already
  be loaded earlier now show error message and a mailto link
  in order to report the issue (#416)
- format detection is only done once file has been uploaded (#412)
- added collection of anonymous usage statistics in local database
  (#147, #427, #431); a non-personal overview with aggregated values per day
  can be exported via the management command "export_usage_statistics" 
- make sure there is no intermediate login page when pressing
  on colored boxes on welcome page (#423)
- upgrade to Django 2.2.9 (#417) 
- upgrade to PyCo 0.55.0 (#428), this fixes problems with
  various file format (see PyCo's changelog for details)
- fix for endless recursion on 404 responses (#367), should also
  fix problems with too many database connections (#436)
  
## 0.7.3 (2019-12-20)

- fixes wrong orientation in topography image plots (#253,#378)
- fixes internal server error with existing ibw files (#413)
- fixes white description in active row of search list (#414)

## 0.7.2 (2019-12-13)

- further improvements on the usability of the surface list (#381)
- added menu option to mark all notifications as read (#391)
- removed tabs from card headers and shifted them as tabs
  to relevant places in order to make clear which part changes
  when choosing another tab (#372) 
- replace / in sheet names before saving xlsx from analyses (#77),
  was closed already but we forgot slashes in topography names
- hide selection of topographies and series in analysis view by 
  default (#310, #404); also clip too long topography names here
- in contact plot, show for each point a small over showing 
  whether a point properly converged or not, as well as values 
  from the axes (#297, #406)
- jump to surfaces, topographies or sharing page when clicking 
  the statistics panel (#248) 
- upgraded pillow package which had security issues (#400)
- upgraded PyCo package to version 0.54.2
- fix that curvature distribution can be calculated for
  periodic surfaces (#382)
- fix for missing "is_periodic" in pipeline which made e.g. that    
  PSD couldn't be calculated nonuniform topographies (#409) 
- OPDx files can now be loaded (#325)  
- fix for topographies from HDF5 files which could't be flagged 
  as periodic (#399)   
- match aspect ratio in displacement plots (#277)
- made task information larger, topography names which cannot
  be broken down to lines are now limited by ellipsis (#252)  
- fixes color of "Recalculate" button (#405)   
- removed unneeded white space in contact mechanics' README file
- don't show "Arguments for this analysis differ" in analyses results
  if nothing is selected; instead, show an info box that no surfaces 
  and topographies have been chosen yet (#408)
   
## 0.7.1 (2019-11-22)

- added "is_periodic" flag for topographies (#347)
- added help texts explaining the asterisk in forms (#305)
- added reference to analyses' download files which user has
  uploaded a topography file (#188)
- unified "please wait" indicators when loading analysis results by AJAX (#236)
- showing notification time stamps now in local time zone
- showing now 403 page if entering a URL which tries to
  access a surface which is no longer accesible
- showing now 404 page also for topography urls which do not exist
  (before server error) 
- fixed invalid links in notifications when an object is deleted (#363)
- fixed invisible topographies in surface list when filtering for category/sharing status (#376)
- improved some visual aspects in surface list (#381, not finished yet)
 
## 0.7.0 (2019-10-23)

- surfaces and topographies can now be tagged (#52)
- hierachical tags can be used when inserting slashes in the tag name, 
  e.g. "projects/big/part_one" (#266)
- replaced view of surfaces by cards with a tree widget, either listing
  all surfaces with topographies, or listing all top level tags which build 
  the main branches of a tag tree; all entries can be searched by name,
  description and tags (#304,#266)  
- search tree can be filtered by sharing state and category (#185)   
- using checkboxes for selecting analysis functions (#271)
- failed analyses are retriggered now when requested again (#371)

## 0.6.3 (2019-10-07)

- added migrations needed for bug fix (#366)
- fixed setting of topography creator to NULL if uploading user
  is removed

## 0.6.2 (2019-10-07)

- bug fix for race conditions while managing dependency versions,
  stopped new analyses (#366)
  
## 0.6.1 (2019-09-24)

- added notifications through a "bell" symbol in the navigation bar
  (#26,#332); notifications are stored in the database and shown 
  to a logged-in user; they're triggered by these events:
   
  + a surface is shared or unshared with the current user 
  + a user gets change access to a surface
  + a shared item was edited
  + a collection of analyses, which has been manually triggered
    has been finished
  + an example surface was created on first login
           
- plotting now line scans with lines; symbols are also used
  if no more than 100 points (#312)
- internal change: analyses are now saved for every combination of topography,
  function and arguments; for each user a specific combination
  is shown; one benefit is if user selects already known parameters,
  the result is immediately there (#208)
- workaround for missing points in PSD plots (#356)   
  
  
## 0.6.0 (2019-08-09)

- fixed sheet names for XLSX download of analysis data (#39,#77)
- fixed version numbers for used dependencies, they are tracked now (#176)
- tab "Warnings" instead of "Failures", incompatible topographies
  for an analysis function is shown as information in a blue box;
  hint about translucent points are shown as warning in a yellow box;
  exceptions in analyses are now shown as error, together with a link
  which makes it easy to send a bug report as e-mail with detailed 
  information (#230)
- extended management command "trigger_analyses" such that failed
  analyses can be retriggered
- ported backend to use newer PyCo version 0.51.1 (#289),
  among other things this release allows to load HDF5 files (302) 
  and OPDX files (#325), more memory efficient caching of file
  contents 
- now shows an error message when file contents are corrupt
- updated dependencies  
  
   
## 0.5.7 (2019-07-24)

- workaround: increased limit for maximum request line (#328)
- fix for server error when uploading files with space in filename (#329)

## 0.5.6 (2019-07-23)

- changed site address for Caddy server to be just the domain name

## 0.5.5 (2019-07-23)

- fixed wrong heights in topography data, using PyCo 0.32.1 now (#295,#320)
- changed buttons in when editing topographies
  and added tooltips to chevron buttons in order to  make
  more clear how batch editing works (#262)
- showing a spinner every time a point is chosen in contact mechanics (#288)
- workaround for tooltips on multiple data points in 1D plot (#246) 

## 0.5.4 (2019-07-16)

- fix for wrong height scale in case automated unit conversion
  was applied on upload (#290), metadata of already uploaded 
  topographies (size+unit) may be wrong
- added buttons and a menu entry to directly show analyses
  for the surface/topography the user is looking at (#264)
  
## 0.5.3 (2019-07-15)

- fixes for slow PSD calculations for line scans with lots of data points,
  using PyCo 0.32.0 now (#269)
- in analysis plots, replace crosshair with inspect tool (#256,#284)
- fixes wrong messages about differing function arguments (#285,#251)
- checking now permissions when downloading data (#286)

## 0.5.2 (2019-07-12)

- workaround for slow autocorrelation computation for
  nonuniform topographies with a large number of data points
- navigation chevron buttons also in topography update form

## 0.5.1 (2019-07-11)

- cosmetic changes like e.g. harmonizing sizes and loading
  behavior of opened surface and analyses cards

## 0.5.0 (2019-07-11)

- added contact mechanics analysis and visualization (#84)
- added progress bars for analysis tasks (#202)
- old analyses for same topography and same function will 
  be deleted (#221)
- added download of contact mechanics data (#228)
- added download of surface container archive (#48)
- fixed wrong unit conversion in analysis plots (#240)
- fixed sometimes wrong target url for cancel button in 
  upload wizard (#237)

## 0.4.2 (2019-06-13)

- added missing template fragment which caused crashes in analyses view (#216)

## 0.4.1 (2019-06-12)

- allow case-insensitive search for user names (#192)
- fixes wrong task information for cards in analyses view (#209)
- empty surfaces can now be selected and edited (#214)
- fixes for image plots of topographies (#76, #213)
- workaround for crash when uploading large file (#212)
- version upgrades: celery, bokeh, caddy, gunicorn

## 0.4.0 (2019-05-28)

- more responsive surface list through AJAX calls (#203)
- added progress bar when uploading a topography file (#127)
- added statistics about shared surfaces (#196)
- improved layout of surface search results and surface detail view,
  added detail view for analyses with similar layout (#197,#204)
- added bookmarking the user who uploaded a topography (#181)
- fixed bug, that users couldn't upload topographies for shared surfaces (#205)
- fixed target for cancel button when editing surface details (#198)

## 0.3.1 (2019-05-10)

- fixes bug that analyses results were not shown for shared surfaces (#186)
- fixes bug that single topographies couldn't be selected in surface list (#190)
- in order to find user names you have to type at least 3 characters (#184)
- fixes highlighting and breadcrumb for "Sharing" page in navigation bar (#187)
- improves display of help texts in topography forms (#180)
- added truncation for too long breadcrumb items in navigation bar (#134)

## 0.3.0 (2019-05-08)

- surfaces can be shared for viewing and optionally also for changing
- user can view/select each others profiles if they collaborate, i.e. share something
- shares for a surface are listed in an extra tab
- all related shares between users are listed in a "Sharing" page accesible from top menu bar
- exisiting shares can be deleted or extended in order to allow changing a surface
- prevent duplicate topography names for same surface (fixes #91)
- topographies with angstrom units can now be display in summary plot (fixes #161)

## 0.2.0 (2019-04-24)

- added category to surfaces (experimental/simulated/dummy data, #145)
- show units to users even if they cannot be changed (#149)
- added widgets for picking measurement dates (#141)
- in surface summary, sort bandwidth bars by lower bound (#85)
- added statistics on welcome page (#148)
- other bug fixes: #98

## 0.1 (2019-04-17)

- login via ORCID
- creation of surfaces with metadata
- uploading topography measurements for a surface together with metadata
- example surface with test data for new users
- zoom into topography surfaces or line scan plots
- automated analyses for topographies and line scans: 
  height/slope/curvature distribution, power spectrum, autocorrelation
- compare analysis results by stitching plots
- download of analysis results as png, xlsx, or text file
- ask user for terms and conditions, also optional terms are possible
- storage of topography files on S3 backend
<|MERGE_RESOLUTION|>--- conflicted
+++ resolved
@@ -2,19 +2,14 @@
 
 ## 1.4.0 (not yet released)
 
-<<<<<<< HEAD
 - ENH: Batch upload (#173, #877, #905, #906, #967)
 - ENH: File errors are properly reported to the user (#207)
 - ENH: Button to regenerate cached properties (thumbnail, DZI, etc., #207, #789, #895)
-=======
-- MAINT: Removing 'DATABASE_URL' environment-var from entrypoint (#1037)
-- ENH: Batch upload (#173, #877, #906)
-- ENH: Button to regenerate cached properties (thumbnail, DZI, etc., #895)
->>>>>>> 21318ffc
 - ENH: Added creation and last modified datetime to surfaces and topographies (#1010)
 - ENH: Simplified sharing, now includes ownership transfer (#706)
 - BUG: Fixes related to uploading files (#223, #261, #667)
 - BUG: Fixed automatic extraction of instrument parameters for some file formats
+- MAINT: Removing 'DATABASE_URL' environment-var from entrypoint (#1037)
 - MAINT: Bokehjs is now used plotting line scans (#972)
 - MAINT: Surface view is now largely a single-page application
 - MAINT: REST API for topography handling (#173)
