--- conflicted
+++ resolved
@@ -1,6 +1,5 @@
 # Changelog for *TopoBank*
 
-<<<<<<< HEAD
 ## 1.4.0 (not yet released)
 
 - ENH: Batch upload
@@ -10,12 +9,11 @@
 - MAINT: Cached topography properties (thumbnail, DZI, etc.) are now generated
   in a single task
 - MAINT: Updated SurfaceTopography to 1.11.1
-=======
+
 ## 1.3.1 (2023-09-13)
 
 - BUG: Return raw ids in addition to API urls (fixes analysis download)
 - BUG: Limit list of analysis functions based on user permissions
->>>>>>> fa1b3b39
 
 ## 1.3.0 (2023-09-11)
 
