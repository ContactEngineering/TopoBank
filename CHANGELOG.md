--- conflicted
+++ resolved
@@ -36,12 +36,7 @@
 - ENH: Added config options PUBLICATION_ENABLED and
   PUBLICATION_DISPLAY_TAB_WITH_OWN_PUBLICATIONS which
   are True by default, but can be used to disable publications
-<<<<<<< HEAD
-- ENH: Added django-watchman to monitor the endpoint status (#921)
-- BUG: Fixed crashing of plots when apostroph was used
-=======
 - BUG: Fixed crashing of plots when apostrophe was used
->>>>>>> 888da899
   in the subject's name
 - BUG: Fixed problem when a surface was part of an
   analysis collection
