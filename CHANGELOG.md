# Changelog for *TopoBank*

## 0.21.0 (Not published yet)

<<<<<<< HEAD
- ENH: Move plot creation from backend to frontend, speeding up
  plot creation and loading of data (#776)
- ENH: Button to hide/show certain data sources now have the 
  color of the data source next to it (#742)
- ENH: Show hierarchy of digital twins/measurements in plot (#633)
- ENH: User switchable legend for plots (#114, #296, #590, #648)
- ENH: Download plots as SVG vector graphics (#66, #589, #610, #647)
- ENH: Same digital twins/measurements have the same colors
  over all plots
- ENH: Line style is also shown in plot legend
- ENH: Added slider for line widths to plot
- BUG: Fixed logscale labels (#771)
- BUG: Renamed y-label of curvature distribution to probability
  density (#350)
- BUG: Fixed step filename in plot.csv of contact data
- MAINT: Typo on landing page (#799)
=======
- ENH: Sorted functions by name (#719) 
- BUG: Plastic calculation should reset plastic displacement before each
  optimizer run (#827)
- MAINT: Updated Django because of CVE

## 0.20.1 (2022-04-13)

- BUG: Added missing migration

## 0.20.0 (2022-04-13)

- BUG: Explicity make plastic system if hardness is specified (#819)
- BUG: Fix for thumbnail creation (#782)
- BUG: Fix for redundant thumbnail files (#785)
>>>>>>> b422ccdd
- MAINT: Removed Selenium dependency; thumbnail generation now
  uses Pillow and matplotlib (#787)
- MAINT: Store topography data and derived data (squeezed files,
  thumbnails) under a unique prefix (#801)

## 0.19.1 (2022-03-23)

- MAINT: Adjusted docker-compose file for production with Docker 
  Swarm for the use with redis, removed memcache and rabbitmq

## 0.19.0 (2022-03-23)

- ENH: Added possibility for assigning DOIs to published datasets
- ENH: Added management command 'renew_containers'
- ENH: Added switch to 'trigger_analyses' which triggers analyses
  for all topographies related to the given surfaces
- MAINT: Switched cache backend and celery broker to
  redis because of several problems with RabbitMQ and Memcached  
- MAINT: Updated django and Pillow because of CVEs

## 0.18.2 (2022-01-26)

- BUG: Fixing missing nc files in contact mechanics download
  (#786)
- BUG: Fixing contact calculations always pending after 
  triggering them manually (#788)
- BUG: Fixing unit issue in contact mechanics for measurements
  with missing data (#783)
- BUG: Now limiting size of measurements for contact mechanics
  (#784)
- BUG: Fix for memcache error (#737)
- WIP: Workaround for failing thumbnails in production (#782)
- MAINT: Updated configuration for Docker Swarm because of 
  connection failures in production ()

## 0.18.1 (2022-01-14)

- MAINT: Added missing changes in order to get running
  with new certificate and using a local Docker repository

## 0.18.0 (2022-01-14)

- ENH: Improved performance of visualization of image maps
  for displaying 2D measurements and in contact mechanics,
  now images of different details levels are calculated 
  in advance using DeepZoom (#679)
- ENH: Improved layout of surface list of Find&Select tab
  (#757)
- ENH: Improved layout of contact mechanics analyses
- ENH: Faster access to bandwidths of measurements due to
  caching in database (#421, #605)
- ENH: Creation of images for measurements can be triggered
  in background via management command (#778)
- ENH: Fixed second navigation bar (#779)
- BUG: Fixes progress meter flaws for slope-dependent 
  properties (#755)
- BUG: Fixes insufficient number of arguments for
  contact mechanics calculation (#777)
- BUG: Fixed scheduled postgres backups (#766)  
- MAINT: Avoid loading full measurement in Django Server
  which allows working with larger measurements (#769)
- MAINT: A "surface" is now called "digital surface twin"
- MAINT: Upgrade of multiple packages because of CVEs 
  (Django, celery, lxml, Pillow)

## 0.17.0 (2021-12-03)

- ENH: Detection and optional filling of missing data 
  points (#321)
- MAINT: In the download's meta.yaml, changed type of
  measurement size from tuple to list such that a 
  safe yaml loader can be used to load surfaces (#668)
- MAINT: Upgrade of reverse proxy caddy in 
  production (#767)
- MAINT: Preparations for running on Docker Swarm 

## 0.16.2 (2021-11-15)

- BUG: Fixed unicode conversion issue in OPDx reader (#761)
- BUG: Fixed wrong condition in management command
  fix_height_scale (#763)
- BUG: Missing permissions in Docker container to
  start Postgres server (#756)
- MAINT: Upgrade to SurfaceTopography 0.99.1

## 0.16.1 (2021-10-25)

- BUG: Missing manifest entry problem during installation
  fixed by using another package for fontawesone 5 
  icons (#740)
- BUG: Fixes error messages in special cases of successful
  surface analysis but no successful analysis for 
  measurements (#739)
- BUG: Fixes wrong import which broke management
  command "notify_users" (#736)
- BUG: Fixes alignment of 2D PSD data to 1D PSD 
  data (#738)
- BUG: Fixes that reliability cutoff removed entire
  measurement (#747)
- BUG: Improved error message in case of server 
  error in analysis result (#746)
- MAINT: Upgrade to SurfaceTopography 0.98.2 (#751)

## 0.16.0 (2021-10-18)

- ENH: Enhanced search by supporting "weblike" search 
  expressions; now the search term is interpreted as
  phrases combined by 'AND'; also logical expressions 
  with OR and - for NOT can be used; change: only 
  topographies matching the search expression are 
  displayed underneath surfaces from now on (#701)
- ENH: Reliability analysis for scanning probe data (#83)
- ENH: Scale-dependent curvature (#586)
- ENH: Added links to GitHub discussions (#722)
- ENH: Show publication authors on Find&Select page (#733)
- BUG: Scale-dependent slope is now computed using the
  brute force approach (#687)
- BUG: Fixed issue while downloading analysis results
  with stderr for y without masked values (#711)
- BUG: Missing points were not shown correctly in 
  2D plots (#699)
- BUG: Fixed height scale applied twice on import (#718)
- BUG: Fixed continuing average along x after data
  is completed (#724)
- BUG: Fixed that analyses were not recalculated
  if instrument parameters change (#728)
- BUG: Resolution value or tip radius value no longer
  mandatory when instrument type has been chosen (#705)
- MAINT: Computing of averages is handled on the
  SurfaceTopography side
- MAINT: All properties are averages to a reasonable
  number of data points (#696)
- MAINT: Decapitalized analysis function names (e.g.
  "Roughness Parameters" -> "Roughness parameters")
- MAINT: Removed error bars on analysis results
- MAINT: Upgrade to Django 3.2
- MAINT: Upgrade to fontawesome 5
- MAINT: Upgrade to Postgres 13.4
- MAINT: Upgrade to SurfaceTopography 0.98.0 (#730, #734)
- MAINT: Upgrade to ContactMechanics 0.91.0
- MAINT: Upgrade of several other packages
- MAINT: Upgrade of sqlparse because of CVE

## 0.15.1 (2021-08-05)

- BUG: Removed unneeded form fields for instrument
  details.

## 0.15.0 (2021-08-05)

- ENH: Added entry for instrument details for
  measurements (name, instrument type and parameters);
  specific parameters are saved in JSON field
  depending on instrument type, default type
  or all measurements is 'undefined'; this data will
  be used later for reliability analysis (#620)
- ENH: Enhanced layout of XLSX files with analysis
  data for analysis functions Height/Slope/Curvature 
  Distribution, Power Spectrum, Autocorrelation, 
  Scale-dependent slope, variable bandwidth (#669)
- ENH: Added anonymous distribution with number of
  measurement uploads over users to Excel file with
  usage statistics (#693)
- ENH: Added support for SPM file format 
  as newer DI files that contain 32-bit data (#695)  
- BUG: Unified order of measurements in surface details
  and when switching between measurements (#703)
- MAINT: Upgrade for several dependencies, e.g. 
  SurfaceTopography to version 0.95.1 (#697),
  upgrade of urllib3 because of a CVE
- MAINT: Using now PostgreSQL also for tests because
  of JSON fields

## 0.14.0 (2021-07-01)

- ENH: Added upper and lower bound of bandwidth to 
  roughness parameter table (#677)
- ENH: Removed restriction of column width of 
  first column of roughness parameter table when
  on "Analyze" tab, added horizontal scrollbar
  instead (#560)
- ENH: Cache containers of published 
  surfaces in storage on first download, enabled
  direct download of published surfaces  by adding 
  "download/" to publication URL (#684)
- ENH: Added note how to stop animation in the 
  thumbnail gallery (#689)
- ENH: New management command to align topography
  sizes in database with reporting from 
  SurfaceTopography (#685)
- ENH: Added summary page for usage statistics with
  monthly numbers (#572), also sorted sheets now
  in descending order with the latest date first
- BUG: Fixed wrong topography for plots and 
  analysis results after changing significant
  fields like detrend_mode, was introduced with 
  0.13.0 (#590)
- BUG: Workaround for NoneType exception happened
  sometime when creating new topographies (#691)
- BUG: Fixed missing commas in BibTeX and BibLaTeX
  citations (#686)
- BUG: Fixed statistics in output when correcting 
  height scales via management command
- BUG: Fixed cryptic error messages for analyses
  on reentrant line scan, fixed display of "infinity"
  in roughness parameter table (#683)
- BUG: Improved error message if interpolation for 
  averaging fails, shows failing measurement (#681)
- BUG: Fixes in output of 'fix_height_scale' script  

## 0.13.0 (2021-06-16)

- improved performance when uploading new measurements 
  by putting jobs into background and reducing file 
  loads (#261)
- now using a squeezed datafile internally for faster 
  loading of measurements, also added management command
  for recreating those files (#605, #661)
- added publication date next to version number in 
  table on select page (#608)
- added 1D RMS curvature values for line scans and 
  maps to table with roughness parameters (#660)
- added management command 'fix_height_scale' (#678) 
- fixed failing curvature distribution for 
  uniform line scans (#663)
- fixed loading of 2D xyz files (#659, #585)  
- fixed incorrect scaling for OPD files (#675)  
- fixed internal error when analysis card for 
  contact mechanics in certain cases (#670)
- fixed count when deleting analysis functions (#657)
- fixed detrend mode option label "Remove curvature"
  to "Remove curvature and tilt" (#580)
- made display of bandwidth plot more slender for 
  surfaces with only one measurement (#630)
- upgraded to SurfaceTopography 0.94.0  
- several updates of dependencies for security reasons  
  
## 0.12.0 (2021-05-20)

- use acquisition time from data file as initial 
  value for 'measurement date' after upload, if present (#433)
- added buttons for selection and deselection of
  measurements and averages to analysis result plots (#623)
- on viewing a measurement, loading of the plot is
  now done in the background for faster page access (#597)
- fixes internal server error because of failing thumbnail
  generation (#662)
- fixes internal server error display, now show a more
  friendly page with contact link and button to go 
  back to site (#666)
- fixes server error when downloading analyses data
  for PSD for surfaces with only one measurement (#664)

## 0.11.1 (2021-05-11)

- added missing migrations

## 0.11.0 (2021-05-10)

- added "Download" button to individual surfaces to 
  "Select" page (#618)
- added "Download" button for downloading all surfaces
  related to the current selection (#642)
- make two different averages distinguishable in plot
  widgets if one is published by adding version number
  to label
- renamed analysis function "RMS Values" to "Roughness Parameters";
  added columns "from" and "symbol", added more values, show numbers 
  as decimal powers (#651, #653)
- no longer use "e" notation on plot axis, but scientific
  notation with power of 10 (#636)  
- moved labels of colorbars next to colorbars (#592)
- in analyses results for height/slope/curvature distribution,
  renamed data series from "RMS height/slope/curvature" to
  "Gaussian fit" (#641)
- changed surface container format in order to hold multiple
  data files for measurements later (#652) 
- upgrade to SurfaceTopography 0.93.0 (#643)  
- upgrade to Django 2.2.20 because of CVE
- upgrade of packages py and django-debug-toolbar because of CVEs
- fixed bug that no average curve was shown if a surface
  was selected by tag only (#632)
- fixed management command "save_default_function_kwargs" (#621)  

## 0.10.1 (2021-03-31)

- added upgrade of pip in Dockerfile so no rust is needed 
  for python package 'cryptography'

## 0.10.0 (2021-03-31)

- added surface analyses which calculates an average
  over all topographies of a surface; implemented
  for analysis functions "Power Spectrum", 
  "Autocorrelation", and "Variable Bandwidth"; 
  using a more generic analysis model in the backend 
  where not only a topography can be subject to an 
  analysis but also a surface or later other objects (#365, #602)
- added analysis function "Scale-dependent Slope",
  which also calculates an average over a surface (#403)  
- added surface name to tooltip in plots, such that
  topographies with same names can be distinguished (#567)
- added widget for choosing opacity of topographies to 
  analysis plots (#617)  
- disabled creation of example surface for new users;
  this is no longer needed since there are published
  surfaces accessible for all users (#570)
- added missing meta data for surfaces and topographies
  to surface container download; now format can contain
  multiple surfaces and licenses (#552, #614)
- added management command 'import_surfaces' which can
  be used to import surfaces containers previously downloaded
  in the web app (#601) 
- added small description on surface landing page (#574) 
- added small description for bandwidth plot (#576)
- removed plot title from many plots where not needed (#591)
- changed mail address for contact (#619)   
- uses SurfaceTopography version 0.92.0 now, 
  which returns nonuniform PSD only up to a reasonable 
  wavevector (#568)
- upgrade of Pillow, jinja, lxml, PyYAML, pygments, and django 
  because of CVEs
- also show version numbers for numpy and scipy in version
  information, also track those versions for analyses from
  now on (#600)

## 0.9.6 (2020-12-04)

- added display of license when viewing a published 
  surface (#566)
- added "Please wait" label on "Recalculate" button
  in contact mechanics when pressed
- fixed load error in some cases when searching (#543)
- fixed database error (foreign key violation) in logs 
  if an analysis has been finished, but the corresponding
  topography was already deleted in meanwhile - analysis
  is deleted then (#500)
- fixed error when too many topographies were 
  selected (#330)

## 0.9.5 (2020-12-01)

- new layout: menu bar instead of tabs, 
  selection bar below menu bar, nicer vertical pills (#532)
- added counter for total requests (#562)
- fix for RMS table in case of NaN values 
- added dummy thumbnail if thumbnail is missing
- fixed possibly wrong versions in contact mechanics 
  download (#555)
- switched back to usage of original django-tagulous (#549) 

## 0.9.4 (2020-11-23)

- added new analysis function "RMS Values" (#445)
- autoscroll in select tab which moves selected 
  row into view (#544)
- improved bandwidth plot, removed labels
  and added info box on hover with name and 
  thumbnail of the corresponding topography (#535)
- enabled custom sorting of sharing info table (#300)
- usage statistics can be sent by email (#550)  
- fixed wrong select tab state in session (#532)
- renamed button "Properties" to "View" (#537)
- on select tab, only showing first line of 
  descriptions on load, rest expandable by 
  button press (#540)
- fixed ordering by surface name on publication tab

## 0.9.3 (2020-11-12)

- fixed XSS issues
- fixed issue with "fix_permissions" management command
  (#551)

## 0.9.2 (2020-11-02)

- fixed XSS issue

## 0.9.1 (2020-11-02)

- fixed missing dependencies for plotting in production

## 0.9.0 (2020-11-02)

- users can publish their surfaces (#317, #510, #517, #525)
- anonymous session are allowed, users can browse published
  surfaces and analyses without being signed in (#164)
- added thumbnail gallery for topographies in a surface (#514)  
- added tooltip to tab headers (#512)
- adjusted dependencies to new repositories
  resulting from splitting of PyCo package (#475)
- removed plottable dependency, using now bokeh for bandwidth 
  plot (#238) 
- added terms and conditions version 2.0 (#491)
- added anonymous counts for publication and surface
  views and downloads (#511)
- Fixing display of applied boundary conditions for contact
  mechanics calculation (#519). Recalculation needed.
- Removed banner that this is a beta release (#531)  

## 0.8.3 (2020-06-26)

- fix: added missing migration for ordering of topographies 

## 0.8.2 (2020-06-26)

- fix: added missing files for tab navigation 

## 0.8.1 (2020-06-26)

Several improvements and fixes for the user interface.

- added button to basket which allows to deselect all items (#466)
- added widget for changing page size of the result table
  on the "Select" page (#469)
- saving state of filters and paging on Select tab in session (#494)  
- removed "back" buttons not needed any more because of
  tabbed interface (#473)
- simplified tab titles, fixing strange tab behavior for 
  long tab titles (#470)
- added ">>" to tab titles in order to visualize workflow (#484)  
- tab "Analyze" is only shown if an "Analyze" button has been pressed,
  added "Analyze" button to basket (#481)
- in contact mechanics plot, replaced interactive legend by
  a collapsed list of checkboxes increasing the plot area (#472)
- replaced loading indicator for tree on "Select" page (#461) 
- fixing wrong mail configuration in production (#130, #292)
- fixing overlapping pills in detail view for surfaces and
  topographies (#471)
- fixed too many tags shown in tag tree when using filtering (#465)
- fixed missing tabs when displaying terms and conditions (#474)
- fixed wrong message in analyses view if no analyses available,
  but some items have been selected (#485)
- if analyses are about to be shown which have not been triggered yet,
  these analyses are triggered automatically (#402)
- when sharing a surface, it is assured that analyses for the standard arguments
  of all automatic functions are available for the user the surface is
  shared with (#388)
- fixed bug in management command "trigger_analyses", now also replaces
  existing analyses with other arguments than default arguments (#447)
- update to Django 2.2.13 because of security issues (#488)
- updated markdown2 dependency because of security issue (#458)

## 0.8.0 (2020-05-19)

This release mainly implements a redesign of the user interface.

- replaced links in navigation bar and breadcrumbs 
  by tabbed interface (#370, #463, #462), search page is
  now called "Select"
- search field is placed in the navigation bar, search can be
  done from everywhere (#419)
- search is done servers-side, result is shown page by page (#418, #380)
- tags can also be selected for analysis        
- removed card in detail view of topography and surface (#422)
- added simple CSV file with plot data in the ZIP archive
  when downloading data from contact mechanics calculations (#459)
- maximum number of iterations for contact mechanics calculations 
  can be specified by the user (#460)
- fixed that retriggering of analyses could result in different
  default arguments (#457)
- added management script to unify function arguments for exisiting
  analyses (#468)
- fixed different number of allowed steps for automatic and manual
  step selection in contact mechanics calculations (#455)

## 0.7.6 (2020-04-06)

- contact mechanics: added option for manual pressure selection by entering a 
  list of numbers (in addition to automatic pressure selection given the number 
  of values, #452)
- upgrade of Pillow library because of security issues (#454)

## 0.7.5 (2020-02-27)

- added help page with supported file formats, descriptions for the readers
  are defined in PyCo (#424)
- management command 'trigger_analyses' now can trigger analyses also 
  for given functions or specific analyses
- added management command 'notify_users' for sending a simple notification 
  to all users (#437)
- more consistent orientation of topography images,
  including an upgrade to PyCo 0.56.0 (#440)
- more robust when no channel name was given in data file (#441),
  this seemed to generate a lot of exceptions in production
  maybe resulting in too many database clients (#436)
- fix for wrong units of special values (mean+rms) of slope and 
  curvature distributions (#444)
- fix for problem when loading line scans without position (#446)
- upgrade to Django 2.2.10 (#439)

## 0.7.4 (2020-02-14)

- problems during loading of topographies which could already
  be loaded earlier now show error message and a mailto link
  in order to report the issue (#416)
- format detection is only done once file has been uploaded (#412)
- added collection of anonymous usage statistics in local database
  (#147, #427, #431); a non-personal overview with aggregated values per day
  can be exported via the management command "export_usage_statistics" 
- make sure there is no intermediate login page when pressing
  on colored boxes on welcome page (#423)
- upgrade to Django 2.2.9 (#417) 
- upgrade to PyCo 0.55.0 (#428), this fixes problems with
  various file format (see PyCo's changelog for details)
- fix for endless recursion on 404 responses (#367), should also
  fix problems with too many database connections (#436)
  
## 0.7.3 (2019-12-20)

- fixes wrong orientation in topography image plots (#253,#378)
- fixes internal server error with existing ibw files (#413)
- fixes white description in active row of search list (#414)

## 0.7.2 (2019-12-13)

- further improvements on the usability of the surface list (#381)
- added menu option to mark all notifications as read (#391)
- removed tabs from card headers and shifted them as tabs
  to relevant places in order to make clear which part changes
  when choosing another tab (#372) 
- replace / in sheet names before saving xlsx from analyses (#77),
  was closed already but we forgot slashes in topography names
- hide selection of topographies and series in analysis view by 
  default (#310, #404); also clip too long topography names here
- in contact plot, show for each point a small over showing 
  whether a point properly converged or not, as well as values 
  from the axes (#297, #406)
- jump to surfaces, topographies or sharing page when clicking 
  the statistics panel (#248) 
- upgraded pillow package which had security issues (#400)
- upgraded PyCo package to version 0.54.2
- fix that curvature distribution can be calculated for
  periodic surfaces (#382)
- fix for missing "is_periodic" in pipeline which made e.g. that    
  PSD couldn't be calculated nonuniform topographies (#409) 
- OPDx files can now be loaded (#325)  
- fix for topographies from HDF5 files which could't be flagged 
  as periodic (#399)   
- match aspect ratio in displacement plots (#277)
- made task information larger, topography names which cannot
  be broken down to lines are now limited by ellipsis (#252)  
- fixes color of "Recalculate" button (#405)   
- removed unneeded white space in contact mechanics' README file
- don't show "Arguments for this analysis differ" in analyses results
  if nothing is selected; instead, show an info box that no surfaces 
  and topographies have been chosen yet (#408)
   
## 0.7.1 (2019-11-22)

- added "is_periodic" flag for topographies (#347)
- added help texts explaining the asterisk in forms (#305)
- added reference to analyses' download files which user has
  uploaded a topography file (#188)
- unified "please wait" indicators when loading analysis results by AJAX (#236)
- showing notification time stamps now in local time zone
- showing now 403 page if entering a URL which tries to
  access a surface which is no longer accesible
- showing now 404 page also for topography urls which do not exist
  (before server error) 
- fixed invalid links in notifications when an object is deleted (#363)
- fixed invisible topographies in surface list when filtering for category/sharing status (#376)
- improved some visual aspects in surface list (#381, not finished yet)
 
## 0.7.0 (2019-10-23)

- surfaces and topographies can now be tagged (#52)
- hierachical tags can be used when inserting slashes in the tag name, 
  e.g. "projects/big/part_one" (#266)
- replaced view of surfaces by cards with a tree widget, either listing
  all surfaces with topographies, or listing all top level tags which build 
  the main branches of a tag tree; all entries can be searched by name,
  description and tags (#304,#266)  
- search tree can be filtered by sharing state and category (#185)   
- using checkboxes for selecting analysis functions (#271)
- failed analyses are retriggered now when requested again (#371)

## 0.6.3 (2019-10-07)

- added migrations needed for bug fix (#366)
- fixed setting of topography creator to NULL if uploading user
  is removed

## 0.6.2 (2019-10-07)

- bug fix for race conditions while managing dependency versions,
  stopped new analyses (#366)
  
## 0.6.1 (2019-09-24)

- added notifications through a "bell" symbol in the navigation bar
  (#26,#332); notifications are stored in the database and shown 
  to a logged-in user; they're triggered by these events:
   
  + a surface is shared or unshared with the current user 
  + a user gets change access to a surface
  + a shared item was edited
  + a collection of analyses, which has been manually triggered
    has been finished
  + an example surface was created on first login
           
- plotting now line scans with lines; symbols are also used
  if no more than 100 points (#312)
- internal change: analyses are now saved for every combination of topography,
  function and arguments; for each user a specific combination
  is shown; one benefit is if user selects already known parameters,
  the result is immediately there (#208)
- workaround for missing points in PSD plots (#356)   
  
  
## 0.6.0 (2019-08-09)

- fixed sheet names for XLSX download of analysis data (#39,#77)
- fixed version numbers for used dependencies, they are tracked now (#176)
- tab "Warnings" instead of "Failures", incompatible topographies
  for an analysis function is shown as information in a blue box;
  hint about translucent points are shown as warning in a yellow box;
  exceptions in analyses are now shown as error, together with a link
  which makes it easy to send a bug report as e-mail with detailed 
  information (#230)
- extended management command "trigger_analyses" such that failed
  analyses can be retriggered
- ported backend to use newer PyCo version 0.51.1 (#289),
  among other things this release allows to load HDF5 files (302) 
  and OPDX files (#325), more memory efficient caching of file
  contents 
- now shows an error message when file contents are corrupt
- updated dependencies  
  
   
## 0.5.7 (2019-07-24)

- workaround: increased limit for maximum request line (#328)
- fix for server error when uploading files with space in filename (#329)

## 0.5.6 (2019-07-23)

- changed site address for Caddy server to be just the domain name

## 0.5.5 (2019-07-23)

- fixed wrong heights in topography data, using PyCo 0.32.1 now (#295,#320)
- changed buttons in when editing topographies
  and added tooltips to chevron buttons in order to  make
  more clear how batch editing works (#262)
- showing a spinner every time a point is chosen in contact mechanics (#288)
- workaround for tooltips on multiple data points in 1D plot (#246) 

## 0.5.4 (2019-07-16)

- fix for wrong height scale in case automated unit conversion
  was applied on upload (#290), metadata of already uploaded 
  topographies (size+unit) may be wrong
- added buttons and a menu entry to directly show analyses
  for the surface/topography the user is looking at (#264)
  
## 0.5.3 (2019-07-15)

- fixes for slow PSD calculations for line scans with lots of data points,
  using PyCo 0.32.0 now (#269)
- in analysis plots, replace crosshair with inspect tool (#256,#284)
- fixes wrong messages about differing function arguments (#285,#251)
- checking now permissions when downloading data (#286)

## 0.5.2 (2019-07-12)

- workaround for slow autocorrelation computation for
  nonuniform topographies with a large number of data points
- navigation chevron buttons also in topography update form

## 0.5.1 (2019-07-11)

- cosmetic changes like e.g. harmonizing sizes and loading
  behavior of opened surface and analyses cards

## 0.5.0 (2019-07-11)

- added contact mechanics analysis and visualization (#84)
- added progress bars for analysis tasks (#202)
- old analyses for same topography and same function will 
  be deleted (#221)
- added download of contact mechanics data (#228)
- added download of surface container archive (#48)
- fixed wrong unit conversion in analysis plots (#240)
- fixed sometimes wrong target url for cancel button in 
  upload wizard (#237)

## 0.4.2 (2019-06-13)

- added missing template fragment which caused crashes in analyses view (#216)

## 0.4.1 (2019-06-12)

- allow case-insensitive search for user names (#192)
- fixes wrong task information for cards in analyses view (#209)
- empty surfaces can now be selected and edited (#214)
- fixes for image plots of topographies (#76, #213)
- workaround for crash when uploading large file (#212)
- version upgrades: celery, bokeh, caddy, gunicorn

## 0.4.0 (2019-05-28)

- more responsive surface list through AJAX calls (#203)
- added progress bar when uploading a topography file (#127)
- added statistics about shared surfaces (#196)
- improved layout of surface search results and surface detail view,
  added detail view for analyses with similar layout (#197,#204)
- added bookmarking the user who uploaded a topography (#181)
- fixed bug, that users couldn't upload topographies for shared surfaces (#205)
- fixed target for cancel button when editing surface details (#198)

## 0.3.1 (2019-05-10)

- fixes bug that analyses results were not shown for shared surfaces (#186)
- fixes bug that single topographies couldn't be selected in surface list (#190)
- in order to find user names you have to type at least 3 characters (#184)
- fixes highlighting and breadcrumb for "Sharing" page in navigation bar (#187)
- improves display of help texts in topography forms (#180)
- added truncation for too long breadcrumb items in navigation bar (#134)

## 0.3.0 (2019-05-08)

- surfaces can be shared for viewing and optionally also for changing
- user can view/select each others profiles if they collaborate, i.e. share something
- shares for a surface are listed in an extra tab
- all related shares between users are listed in a "Sharing" page accesible from top menu bar
- exisiting shares can be deleted or extended in order to allow changing a surface
- prevent duplicate topography names for same surface (fixes #91)
- topographies with angstrom units can now be display in summary plot (fixes #161)

## 0.2.0 (2019-04-24)

- added category to surfaces (experimental/simulated/dummy data, #145)
- show units to users even if they cannot be changed (#149)
- added widgets for picking measurement dates (#141)
- in surface summary, sort bandwidth bars by lower bound (#85)
- added statistics on welcome page (#148)
- other bug fixes: #98

## 0.1 (2019-04-17)

- login via ORCID
- creation of surfaces with metadata
- uploading topography measurements for a surface together with metadata
- example surface with test data for new users
- zoom into topography surfaces or line scan plots
- automated analyses for topographies and line scans: 
  height/slope/curvature distribution, power spectrum, autocorrelation
- compare analysis results by stitching plots
- download of analysis results as png, xlsx, or text file
- ask user for terms and conditions, also optional terms are possible
- storage of topography files on S3 backend
<|MERGE_RESOLUTION|>--- conflicted
+++ resolved
@@ -2,7 +2,6 @@
 
 ## 0.21.0 (Not published yet)
 
-<<<<<<< HEAD
 - ENH: Move plot creation from backend to frontend, speeding up
   plot creation and loading of data (#776)
 - ENH: Button to hide/show certain data sources now have the 
@@ -14,15 +13,14 @@
   over all plots
 - ENH: Line style is also shown in plot legend
 - ENH: Added slider for line widths to plot
+- ENH: Sorted functions by name (#719)
 - BUG: Fixed logscale labels (#771)
 - BUG: Renamed y-label of curvature distribution to probability
   density (#350)
 - BUG: Fixed step filename in plot.csv of contact data
-- MAINT: Typo on landing page (#799)
-=======
-- ENH: Sorted functions by name (#719) 
 - BUG: Plastic calculation should reset plastic displacement before each
   optimizer run (#827)
+- MAINT: Typo on landing page (#799)
 - MAINT: Updated Django because of CVE
 
 ## 0.20.1 (2022-04-13)
@@ -34,7 +32,6 @@
 - BUG: Explicity make plastic system if hardness is specified (#819)
 - BUG: Fix for thumbnail creation (#782)
 - BUG: Fix for redundant thumbnail files (#785)
->>>>>>> b422ccdd
 - MAINT: Removed Selenium dependency; thumbnail generation now
   uses Pillow and matplotlib (#787)
 - MAINT: Store topography data and derived data (squeezed files,
