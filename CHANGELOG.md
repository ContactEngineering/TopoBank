# Changelog for *TopoBank*

## 0.92.1 (not published yet)

- ENH: Added surface collection as analysis subject,
  now analysis function can be implemented which 
  process a bunch of surfaces (#900)
- ENH: Also save creation time of analyses and show it 
  in the modal dialog for the tasks (#899)
- BUG: Fixed problem loading SUR files (#945)
- MAINT: Improved log messages of command "create_images"
- MAINT: Fixed missing "plugin.txt" for Docker image in
  production
- MAINT: Removed firefox from production's Dockerfile
<<<<<<< HEAD
- MAINT: Upgrade of SurfaceTopograpy to 1.3.0
- MAINT: Renamed "Sign in via ORCID" to "Sign in"
- MAINT: Default AWS access information to None
=======
- MAINT: Upgrade of SurfaceTopograpy to 1.2.6
- MAINT: Added django-watchman, added celery check
>>>>>>> 133d14bd

## 0.92.0 (2022-12-14)

- ENH: Store bibliography (DOIs) when an analysis completes
  (#171)
- ENH: Enhanced search by also searching for names of 
  users who created digital surface twins or 
  measurements (#896)
- ENH: Also show names of creators of unpublished digital 
  surface twins and measurements in search results (#896) 
- ENH: When hovering on data point, also display measurement
  name and series name (#893)
- ENH: Made "Tasks" information more prominent and added
  possibility to renew selected analyses in the UI (#901) 
- ENH: Added management command "grant_admin_permissions"
  to give a user restricted permissions to enter 
  admin interface in order to edit organizations or check
  the state of analyses
- ENH: Enhanced management command "create_images" such that
  thumbnails and DZI files can be processed separately
  and such that only missing images are generated (#903) 
- ENH: Added link to admin interface for staff users
- ENH: Added config options PUBLICATION_ENABLED and
  PUBLICATION_DISPLAY_TAB_WITH_OWN_PUBLICATIONS which
  are True by default, but can be used to disable publications
- BUG: Fixed crashing of plots when apostrophe was used
  in the subject's name
- BUG: Fixed problem when a surface was part of an
  analysis collection
- MAINT: Close figures after generating plots from 1D
  measurements (#898)
- MAINT: Added plugin system, moved statistical analysis 
  functions and contact mechanics to individual plugins
  (topobank-statistics, topobank-contact), allows to 
  add other functionality via plugins without changing the
  main application
- MAINT: Update for package SurfaceTopography (#911,#923)
- MAINT: Update for package ContactMechanics (#872)
- MAINT: Update of django because of security issue

## 0.91.1 (2022-09-19)

- ENH: Added "Authors" tab in detail page for 
  published digital twins (#811)
- ENH: Added links to contact.engineering paper (#873) 
- BUG: Fixed missing save() statement when renewing 
  bandwidth cache
- MAINT: Security update for django, oauthlib

## 0.91.0 (2022-08-05)

- ENH: Show unreliable bandwidth in different color in 
  bandwidth plot (#825) 
- ENH: Added management command `renew_bandwidth_cache` for
  renewing bandwidth cache for all measurements which includes
  the short reliability cutoff (#880)
- BUG: Fix for parallel generation of same version numbers (#876)
- BUG: Fix for missing import when generating thumbnails (#875)
- BUG: `import_surfaces` management command now saves to database
  after updating file name and before generating squeezed file
- BUG: Fixed layout of measurement form (#878)
- MAINT: Count failed images as failed by default when using management 
  command create_images
- MAINT: Changed redis health beat check intervals
- MAINT: Removed some old template code

## 0.90.3 (2022-07-27)

- ENH: Fixed navigation bar including basket while scrolling (#779)
- BUG: Showed wrong contact mechanics details (#859)
- BUG: Fixed missing progress bars for unready analyses (#858)
- BUG: Fixed impossible return to plot tab (#863)
- BUG: Fixed missing download link for contact mechanics (#865)
- MAINT: Bumped SurfaceTopography version to 1.0

## 0.90.2 (2022-07-11)

- MAINT: Multiple performance fixes, in particular by a) reducing redundant
  SQL queries by either combining queries of filtering in memory and b)
  reducing storage requests (from the Django backend) by only loading the
  plot metadata and not the plot results when preparing the plot in the
  Django backend (#841, #847, #851)
- MAINT: Automatically create 'topobank-dev' bucket in Minio S3 of the
  development Docker environment (local.yml)
- MAINT: Security updates for django and lxml

## 0.90.1 (2022-06-27)

- MAINT: Presign in separate request when loading analysis data (#841)
- MAINT: Some optimization of SQL requests (#841)
- MAINT: Security fixes (numpy, flower)
- MAINT: No longer use of compiled numpy package because of broken wheel
- MAINT: Order of analysis result cards now matches order of chosen 
         checkboxes

## 0.90.0 (2022-05-30)

- ENH: Move plot creation from backend to frontend, speeding up
  plot creation and loading of data (#776)
- ENH: Button to hide/show certain data sources now have the 
  color of the data source next to it (#742)
- ENH: Show hierarchy of digital twins/measurements in plot (#633)
- ENH: User switchable legend for plots (#114, #296, #590, #648)
- ENH: Download plots as SVG vector graphics (#66, #589, #610, #647)
- ENH: Same digital twins/measurements have the same colors
  over all plots
- ENH: Line style is also shown in plot legend
- ENH: Added slider for line widths to plot
- ENH: Sorted functions by name (#719)
- ENH: Increased step size for maximum number of iterations in 
  contact mechanics (#809)
- ENH: Improved filenames of downloaded containers (#815)
- BUG: Fixed logscale labels (#771)
- BUG: Renamed y-label of curvature distribution to probability
  density (#350)
- BUG: Fixed step filename in plot.csv of contact data
- BUG: Plastic calculation should reset plastic displacement before each
  optimizer run (#827)
- BUG: Fixed automtatic redirection from http:// to https:// (#835) 
- MAINT: Typo on landing page (#799)
- MAINT: Some dependency updates because of security issues
- MAINT: Added temporary redirect to challenge URL

## 0.20.1 (2022-04-13)

- BUG: Added missing migration

## 0.20.0 (2022-04-13)

- BUG: Explicity make plastic system if hardness is specified (#819)
- BUG: Fix for thumbnail creation (#782)
- BUG: Fix for redundant thumbnail files (#785)
- MAINT: Removed Selenium dependency; thumbnail generation now
  uses Pillow and matplotlib (#787)
- MAINT: Store topography data and derived data (squeezed files,
  thumbnails) under a unique prefix (#801)

## 0.19.1 (2022-03-23)

- MAINT: Adjusted docker-compose file for production with Docker 
  Swarm for the use with redis, removed memcache and rabbitmq

## 0.19.0 (2022-03-23)

- ENH: Added possibility for assigning DOIs to published datasets
- ENH: Added management command 'renew_containers'
- ENH: Added switch to 'trigger_analyses' which triggers analyses
  for all topographies related to the given surfaces
- MAINT: Switched cache backend and celery broker to
  redis because of several problems with RabbitMQ and Memcached  
- MAINT: Updated django and Pillow because of CVEs

## 0.18.2 (2022-01-26)

- BUG: Fixing missing nc files in contact mechanics download
  (#786)
- BUG: Fixing contact calculations always pending after 
  triggering them manually (#788)
- BUG: Fixing unit issue in contact mechanics for measurements
  with missing data (#783)
- BUG: Now limiting size of measurements for contact mechanics
  (#784)
- BUG: Fix for memcache error (#737)
- WIP: Workaround for failing thumbnails in production (#782)
- MAINT: Updated configuration for Docker Swarm because of 
  connection failures in production ()

## 0.18.1 (2022-01-14)

- MAINT: Added missing changes in order to get running
  with new certificate and using a local Docker repository

## 0.18.0 (2022-01-14)

- ENH: Improved performance of visualization of image maps
  for displaying 2D measurements and in contact mechanics,
  now images of different details levels are calculated 
  in advance using DeepZoom (#679)
- ENH: Improved layout of surface list of Find&Select tab
  (#757)
- ENH: Improved layout of contact mechanics analyses
- ENH: Faster access to bandwidths of measurements due to
  caching in database (#421, #605)
- ENH: Creation of images for measurements can be triggered
  in background via management command (#778)
- ENH: Fixed second navigation bar (#779)
- BUG: Fixes progress meter flaws for slope-dependent 
  properties (#755)
- BUG: Fixes insufficient number of arguments for
  contact mechanics calculation (#777)
- BUG: Fixed scheduled postgres backups (#766)  
- MAINT: Avoid loading full measurement in Django Server
  which allows working with larger measurements (#769)
- MAINT: A "surface" is now called "digital surface twin"
- MAINT: Upgrade of multiple packages because of CVEs 
  (Django, celery, lxml, Pillow)

## 0.17.0 (2021-12-03)

- ENH: Detection and optional filling of missing data 
  points (#321)
- MAINT: In the download's meta.yaml, changed type of
  measurement size from tuple to list such that a 
  safe yaml loader can be used to load surfaces (#668)
- MAINT: Upgrade of reverse proxy caddy in 
  production (#767)
- MAINT: Preparations for running on Docker Swarm 

## 0.16.2 (2021-11-15)

- BUG: Fixed unicode conversion issue in OPDx reader (#761)
- BUG: Fixed wrong condition in management command
  fix_height_scale (#763)
- BUG: Missing permissions in Docker container to
  start Postgres server (#756)
- MAINT: Upgrade to SurfaceTopography 0.99.1

## 0.16.1 (2021-10-25)

- BUG: Missing manifest entry problem during installation
  fixed by using another package for fontawesone 5 
  icons (#740)
- BUG: Fixes error messages in special cases of successful
  surface analysis but no successful analysis for 
  measurements (#739)
- BUG: Fixes wrong import which broke management
  command "notify_users" (#736)
- BUG: Fixes alignment of 2D PSD data to 1D PSD 
  data (#738)
- BUG: Fixes that reliability cutoff removed entire
  measurement (#747)
- BUG: Improved error message in case of server 
  error in analysis result (#746)
- MAINT: Upgrade to SurfaceTopography 0.98.2 (#751)

## 0.16.0 (2021-10-18)

- ENH: Enhanced search by supporting "weblike" search 
  expressions; now the search term is interpreted as
  phrases combined by 'AND'; also logical expressions 
  with OR and - for NOT can be used; change: only 
  topographies matching the search expression are 
  displayed underneath surfaces from now on (#701)
- ENH: Reliability analysis for scanning probe data (#83)
- ENH: Scale-dependent curvature (#586)
- ENH: Added links to GitHub discussions (#722)
- ENH: Show publication authors on Find&Select page (#733)
- BUG: Scale-dependent slope is now computed using the
  brute force approach (#687)
- BUG: Fixed issue while downloading analysis results
  with stderr for y without masked values (#711)
- BUG: Missing points were not shown correctly in 
  2D plots (#699)
- BUG: Fixed height scale applied twice on import (#718)
- BUG: Fixed continuing average along x after data
  is completed (#724)
- BUG: Fixed that analyses were not recalculated
  if instrument parameters change (#728)
- BUG: Resolution value or tip radius value no longer
  mandatory when instrument type has been chosen (#705)
- MAINT: Computing of averages is handled on the
  SurfaceTopography side
- MAINT: All properties are averages to a reasonable
  number of data points (#696)
- MAINT: Decapitalized analysis function names (e.g.
  "Roughness Parameters" -> "Roughness parameters")
- MAINT: Removed error bars on analysis results
- MAINT: Upgrade to Django 3.2
- MAINT: Upgrade to fontawesome 5
- MAINT: Upgrade to Postgres 13.4
- MAINT: Upgrade to SurfaceTopography 0.98.0 (#730, #734)
- MAINT: Upgrade to ContactMechanics 0.91.0
- MAINT: Upgrade of several other packages
- MAINT: Upgrade of sqlparse because of CVE

## 0.15.1 (2021-08-05)

- BUG: Removed unneeded form fields for instrument
  details.

## 0.15.0 (2021-08-05)

- ENH: Added entry for instrument details for
  measurements (name, instrument type and parameters);
  specific parameters are saved in JSON field
  depending on instrument type, default type
  or all measurements is 'undefined'; this data will
  be used later for reliability analysis (#620)
- ENH: Enhanced layout of XLSX files with analysis
  data for analysis functions Height/Slope/Curvature 
  Distribution, Power Spectrum, Autocorrelation, 
  Scale-dependent slope, variable bandwidth (#669)
- ENH: Added anonymous distribution with number of
  measurement uploads over users to Excel file with
  usage statistics (#693)
- ENH: Added support for SPM file format 
  as newer DI files that contain 32-bit data (#695)  
- BUG: Unified order of measurements in surface details
  and when switching between measurements (#703)
- MAINT: Upgrade for several dependencies, e.g. 
  SurfaceTopography to version 0.95.1 (#697),
  upgrade of urllib3 because of a CVE
- MAINT: Using now PostgreSQL also for tests because
  of JSON fields

## 0.14.0 (2021-07-01)

- ENH: Added upper and lower bound of bandwidth to 
  roughness parameter table (#677)
- ENH: Removed restriction of column width of 
  first column of roughness parameter table when
  on "Analyze" tab, added horizontal scrollbar
  instead (#560)
- ENH: Cache containers of published 
  surfaces in storage on first download, enabled
  direct download of published surfaces  by adding 
  "download/" to publication URL (#684)
- ENH: Added note how to stop animation in the 
  thumbnail gallery (#689)
- ENH: New management command to align topography
  sizes in database with reporting from 
  SurfaceTopography (#685)
- ENH: Added summary page for usage statistics with
  monthly numbers (#572), also sorted sheets now
  in descending order with the latest date first
- BUG: Fixed wrong topography for plots and 
  analysis results after changing significant
  fields like detrend_mode, was introduced with 
  0.13.0 (#590)
- BUG: Workaround for NoneType exception happened
  sometime when creating new topographies (#691)
- BUG: Fixed missing commas in BibTeX and BibLaTeX
  citations (#686)
- BUG: Fixed statistics in output when correcting 
  height scales via management command
- BUG: Fixed cryptic error messages for analyses
  on reentrant line scan, fixed display of "infinity"
  in roughness parameter table (#683)
- BUG: Improved error message if interpolation for 
  averaging fails, shows failing measurement (#681)
- BUG: Fixes in output of 'fix_height_scale' script  

## 0.13.0 (2021-06-16)

- improved performance when uploading new measurements 
  by putting jobs into background and reducing file 
  loads (#261)
- now using a squeezed datafile internally for faster 
  loading of measurements, also added management command
  for recreating those files (#605, #661)
- added publication date next to version number in 
  table on select page (#608)
- added 1D RMS curvature values for line scans and 
  maps to table with roughness parameters (#660)
- added management command 'fix_height_scale' (#678) 
- fixed failing curvature distribution for 
  uniform line scans (#663)
- fixed loading of 2D xyz files (#659, #585)  
- fixed incorrect scaling for OPD files (#675)  
- fixed internal error when analysis card for 
  contact mechanics in certain cases (#670)
- fixed count when deleting analysis functions (#657)
- fixed detrend mode option label "Remove curvature"
  to "Remove curvature and tilt" (#580)
- made display of bandwidth plot more slender for 
  surfaces with only one measurement (#630)
- upgraded to SurfaceTopography 0.94.0  
- several updates of dependencies for security reasons  
  
## 0.12.0 (2021-05-20)

- use acquisition time from data file as initial 
  value for 'measurement date' after upload, if present (#433)
- added buttons for selection and deselection of
  measurements and averages to analysis result plots (#623)
- on viewing a measurement, loading of the plot is
  now done in the background for faster page access (#597)
- fixes internal server error because of failing thumbnail
  generation (#662)
- fixes internal server error display, now show a more
  friendly page with contact link and button to go 
  back to site (#666)
- fixes server error when downloading analyses data
  for PSD for surfaces with only one measurement (#664)

## 0.11.1 (2021-05-11)

- added missing migrations

## 0.11.0 (2021-05-10)

- added "Download" button to individual surfaces to 
  "Select" page (#618)
- added "Download" button for downloading all surfaces
  related to the current selection (#642)
- make two different averages distinguishable in plot
  widgets if one is published by adding version number
  to label
- renamed analysis function "RMS Values" to "Roughness Parameters";
  added columns "from" and "symbol", added more values, show numbers 
  as decimal powers (#651, #653)
- no longer use "e" notation on plot axis, but scientific
  notation with power of 10 (#636)  
- moved labels of colorbars next to colorbars (#592)
- in analyses results for height/slope/curvature distribution,
  renamed data series from "RMS height/slope/curvature" to
  "Gaussian fit" (#641)
- changed surface container format in order to hold multiple
  data files for measurements later (#652) 
- upgrade to SurfaceTopography 0.93.0 (#643)  
- upgrade to Django 2.2.20 because of CVE
- upgrade of packages py and django-debug-toolbar because of CVEs
- fixed bug that no average curve was shown if a surface
  was selected by tag only (#632)
- fixed management command "save_default_function_kwargs" (#621)  

## 0.10.1 (2021-03-31)

- added upgrade of pip in Dockerfile so no rust is needed 
  for python package 'cryptography'

## 0.10.0 (2021-03-31)

- added surface analyses which calculates an average
  over all topographies of a surface; implemented
  for analysis functions "Power Spectrum", 
  "Autocorrelation", and "Variable Bandwidth"; 
  using a more generic analysis model in the backend 
  where not only a topography can be subject to an 
  analysis but also a surface or later other objects (#365, #602)
- added analysis function "Scale-dependent Slope",
  which also calculates an average over a surface (#403)  
- added surface name to tooltip in plots, such that
  topographies with same names can be distinguished (#567)
- added widget for choosing opacity of topographies to 
  analysis plots (#617)  
- disabled creation of example surface for new users;
  this is no longer needed since there are published
  surfaces accessible for all users (#570)
- added missing meta data for surfaces and topographies
  to surface container download; now format can contain
  multiple surfaces and licenses (#552, #614)
- added management command 'import_surfaces' which can
  be used to import surfaces containers previously downloaded
  in the web app (#601) 
- added small description on surface landing page (#574) 
- added small description for bandwidth plot (#576)
- removed plot title from many plots where not needed (#591)
- changed mail address for contact (#619)   
- uses SurfaceTopography version 0.92.0 now, 
  which returns nonuniform PSD only up to a reasonable 
  wavevector (#568)
- upgrade of Pillow, jinja, lxml, PyYAML, pygments, and django 
  because of CVEs
- also show version numbers for numpy and scipy in version
  information, also track those versions for analyses from
  now on (#600)

## 0.9.6 (2020-12-04)

- added display of license when viewing a published 
  surface (#566)
- added "Please wait" label on "Recalculate" button
  in contact mechanics when pressed
- fixed load error in some cases when searching (#543)
- fixed database error (foreign key violation) in logs 
  if an analysis has been finished, but the corresponding
  topography was already deleted in meanwhile - analysis
  is deleted then (#500)
- fixed error when too many topographies were 
  selected (#330)

## 0.9.5 (2020-12-01)

- new layout: menu bar instead of tabs, 
  selection bar below menu bar, nicer vertical pills (#532)
- added counter for total requests (#562)
- fix for RMS table in case of NaN values 
- added dummy thumbnail if thumbnail is missing
- fixed possibly wrong versions in contact mechanics 
  download (#555)
- switched back to usage of original django-tagulous (#549) 

## 0.9.4 (2020-11-23)

- added new analysis function "RMS Values" (#445)
- autoscroll in select tab which moves selected 
  row into view (#544)
- improved bandwidth plot, removed labels
  and added info box on hover with name and 
  thumbnail of the corresponding topography (#535)
- enabled custom sorting of sharing info table (#300)
- usage statistics can be sent by email (#550)  
- fixed wrong select tab state in session (#532)
- renamed button "Properties" to "View" (#537)
- on select tab, only showing first line of 
  descriptions on load, rest expandable by 
  button press (#540)
- fixed ordering by surface name on publication tab

## 0.9.3 (2020-11-12)

- fixed XSS issues
- fixed issue with "fix_permissions" management command
  (#551)

## 0.9.2 (2020-11-02)

- fixed XSS issue

## 0.9.1 (2020-11-02)

- fixed missing dependencies for plotting in production

## 0.9.0 (2020-11-02)

- users can publish their surfaces (#317, #510, #517, #525)
- anonymous session are allowed, users can browse published
  surfaces and analyses without being signed in (#164)
- added thumbnail gallery for topographies in a surface (#514)  
- added tooltip to tab headers (#512)
- adjusted dependencies to new repositories
  resulting from splitting of PyCo package (#475)
- removed plottable dependency, using now bokeh for bandwidth 
  plot (#238) 
- added terms and conditions version 2.0 (#491)
- added anonymous counts for publication and surface
  views and downloads (#511)
- Fixing display of applied boundary conditions for contact
  mechanics calculation (#519). Recalculation needed.
- Removed banner that this is a beta release (#531)  

## 0.8.3 (2020-06-26)

- fix: added missing migration for ordering of topographies 

## 0.8.2 (2020-06-26)

- fix: added missing files for tab navigation 

## 0.8.1 (2020-06-26)

Several improvements and fixes for the user interface.

- added button to basket which allows to deselect all items (#466)
- added widget for changing page size of the result table
  on the "Select" page (#469)
- saving state of filters and paging on Select tab in session (#494)  
- removed "back" buttons not needed any more because of
  tabbed interface (#473)
- simplified tab titles, fixing strange tab behavior for 
  long tab titles (#470)
- added ">>" to tab titles in order to visualize workflow (#484)  
- tab "Analyze" is only shown if an "Analyze" button has been pressed,
  added "Analyze" button to basket (#481)
- in contact mechanics plot, replaced interactive legend by
  a collapsed list of checkboxes increasing the plot area (#472)
- replaced loading indicator for tree on "Select" page (#461) 
- fixing wrong mail configuration in production (#130, #292)
- fixing overlapping pills in detail view for surfaces and
  topographies (#471)
- fixed too many tags shown in tag tree when using filtering (#465)
- fixed missing tabs when displaying terms and conditions (#474)
- fixed wrong message in analyses view if no analyses available,
  but some items have been selected (#485)
- if analyses are about to be shown which have not been triggered yet,
  these analyses are triggered automatically (#402)
- when sharing a surface, it is assured that analyses for the standard arguments
  of all automatic functions are available for the user the surface is
  shared with (#388)
- fixed bug in management command "trigger_analyses", now also replaces
  existing analyses with other arguments than default arguments (#447)
- update to Django 2.2.13 because of security issues (#488)
- updated markdown2 dependency because of security issue (#458)

## 0.8.0 (2020-05-19)

This release mainly implements a redesign of the user interface.

- replaced links in navigation bar and breadcrumbs 
  by tabbed interface (#370, #463, #462), search page is
  now called "Select"
- search field is placed in the navigation bar, search can be
  done from everywhere (#419)
- search is done servers-side, result is shown page by page (#418, #380)
- tags can also be selected for analysis        
- removed card in detail view of topography and surface (#422)
- added simple CSV file with plot data in the ZIP archive
  when downloading data from contact mechanics calculations (#459)
- maximum number of iterations for contact mechanics calculations 
  can be specified by the user (#460)
- fixed that retriggering of analyses could result in different
  default arguments (#457)
- added management script to unify function arguments for exisiting
  analyses (#468)
- fixed different number of allowed steps for automatic and manual
  step selection in contact mechanics calculations (#455)

## 0.7.6 (2020-04-06)

- contact mechanics: added option for manual pressure selection by entering a 
  list of numbers (in addition to automatic pressure selection given the number 
  of values, #452)
- upgrade of Pillow library because of security issues (#454)

## 0.7.5 (2020-02-27)

- added help page with supported file formats, descriptions for the readers
  are defined in PyCo (#424)
- management command 'trigger_analyses' now can trigger analyses also 
  for given functions or specific analyses
- added management command 'notify_users' for sending a simple notification 
  to all users (#437)
- more consistent orientation of topography images,
  including an upgrade to PyCo 0.56.0 (#440)
- more robust when no channel name was given in data file (#441),
  this seemed to generate a lot of exceptions in production
  maybe resulting in too many database clients (#436)
- fix for wrong units of special values (mean+rms) of slope and 
  curvature distributions (#444)
- fix for problem when loading line scans without position (#446)
- upgrade to Django 2.2.10 (#439)

## 0.7.4 (2020-02-14)

- problems during loading of topographies which could already
  be loaded earlier now show error message and a mailto link
  in order to report the issue (#416)
- format detection is only done once file has been uploaded (#412)
- added collection of anonymous usage statistics in local database
  (#147, #427, #431); a non-personal overview with aggregated values per day
  can be exported via the management command "export_usage_statistics" 
- make sure there is no intermediate login page when pressing
  on colored boxes on welcome page (#423)
- upgrade to Django 2.2.9 (#417) 
- upgrade to PyCo 0.55.0 (#428), this fixes problems with
  various file format (see PyCo's changelog for details)
- fix for endless recursion on 404 responses (#367), should also
  fix problems with too many database connections (#436)
  
## 0.7.3 (2019-12-20)

- fixes wrong orientation in topography image plots (#253,#378)
- fixes internal server error with existing ibw files (#413)
- fixes white description in active row of search list (#414)

## 0.7.2 (2019-12-13)

- further improvements on the usability of the surface list (#381)
- added menu option to mark all notifications as read (#391)
- removed tabs from card headers and shifted them as tabs
  to relevant places in order to make clear which part changes
  when choosing another tab (#372) 
- replace / in sheet names before saving xlsx from analyses (#77),
  was closed already but we forgot slashes in topography names
- hide selection of topographies and series in analysis view by 
  default (#310, #404); also clip too long topography names here
- in contact plot, show for each point a small over showing 
  whether a point properly converged or not, as well as values 
  from the axes (#297, #406)
- jump to surfaces, topographies or sharing page when clicking 
  the statistics panel (#248) 
- upgraded pillow package which had security issues (#400)
- upgraded PyCo package to version 0.54.2
- fix that curvature distribution can be calculated for
  periodic surfaces (#382)
- fix for missing "is_periodic" in pipeline which made e.g. that    
  PSD couldn't be calculated nonuniform topographies (#409) 
- OPDx files can now be loaded (#325)  
- fix for topographies from HDF5 files which could't be flagged 
  as periodic (#399)   
- match aspect ratio in displacement plots (#277)
- made task information larger, topography names which cannot
  be broken down to lines are now limited by ellipsis (#252)  
- fixes color of "Recalculate" button (#405)   
- removed unneeded white space in contact mechanics' README file
- don't show "Arguments for this analysis differ" in analyses results
  if nothing is selected; instead, show an info box that no surfaces 
  and topographies have been chosen yet (#408)
   
## 0.7.1 (2019-11-22)

- added "is_periodic" flag for topographies (#347)
- added help texts explaining the asterisk in forms (#305)
- added reference to analyses' download files which user has
  uploaded a topography file (#188)
- unified "please wait" indicators when loading analysis results by AJAX (#236)
- showing notification time stamps now in local time zone
- showing now 403 page if entering a URL which tries to
  access a surface which is no longer accesible
- showing now 404 page also for topography urls which do not exist
  (before server error) 
- fixed invalid links in notifications when an object is deleted (#363)
- fixed invisible topographies in surface list when filtering for category/sharing status (#376)
- improved some visual aspects in surface list (#381, not finished yet)
 
## 0.7.0 (2019-10-23)

- surfaces and topographies can now be tagged (#52)
- hierachical tags can be used when inserting slashes in the tag name, 
  e.g. "projects/big/part_one" (#266)
- replaced view of surfaces by cards with a tree widget, either listing
  all surfaces with topographies, or listing all top level tags which build 
  the main branches of a tag tree; all entries can be searched by name,
  description and tags (#304,#266)  
- search tree can be filtered by sharing state and category (#185)   
- using checkboxes for selecting analysis functions (#271)
- failed analyses are retriggered now when requested again (#371)

## 0.6.3 (2019-10-07)

- added migrations needed for bug fix (#366)
- fixed setting of topography creator to NULL if uploading user
  is removed

## 0.6.2 (2019-10-07)

- bug fix for race conditions while managing dependency versions,
  stopped new analyses (#366)
  
## 0.6.1 (2019-09-24)

- added notifications through a "bell" symbol in the navigation bar
  (#26,#332); notifications are stored in the database and shown 
  to a logged-in user; they're triggered by these events:
   
  + a surface is shared or unshared with the current user 
  + a user gets change access to a surface
  + a shared item was edited
  + a collection of analyses, which has been manually triggered
    has been finished
  + an example surface was created on first login
           
- plotting now line scans with lines; symbols are also used
  if no more than 100 points (#312)
- internal change: analyses are now saved for every combination of topography,
  function and arguments; for each user a specific combination
  is shown; one benefit is if user selects already known parameters,
  the result is immediately there (#208)
- workaround for missing points in PSD plots (#356)   
  
  
## 0.6.0 (2019-08-09)

- fixed sheet names for XLSX download of analysis data (#39,#77)
- fixed version numbers for used dependencies, they are tracked now (#176)
- tab "Warnings" instead of "Failures", incompatible topographies
  for an analysis function is shown as information in a blue box;
  hint about translucent points are shown as warning in a yellow box;
  exceptions in analyses are now shown as error, together with a link
  which makes it easy to send a bug report as e-mail with detailed 
  information (#230)
- extended management command "trigger_analyses" such that failed
  analyses can be retriggered
- ported backend to use newer PyCo version 0.51.1 (#289),
  among other things this release allows to load HDF5 files (302) 
  and OPDX files (#325), more memory efficient caching of file
  contents 
- now shows an error message when file contents are corrupt
- updated dependencies  
  
   
## 0.5.7 (2019-07-24)

- workaround: increased limit for maximum request line (#328)
- fix for server error when uploading files with space in filename (#329)

## 0.5.6 (2019-07-23)

- changed site address for Caddy server to be just the domain name

## 0.5.5 (2019-07-23)

- fixed wrong heights in topography data, using PyCo 0.32.1 now (#295,#320)
- changed buttons in when editing topographies
  and added tooltips to chevron buttons in order to  make
  more clear how batch editing works (#262)
- showing a spinner every time a point is chosen in contact mechanics (#288)
- workaround for tooltips on multiple data points in 1D plot (#246) 

## 0.5.4 (2019-07-16)

- fix for wrong height scale in case automated unit conversion
  was applied on upload (#290), metadata of already uploaded 
  topographies (size+unit) may be wrong
- added buttons and a menu entry to directly show analyses
  for the surface/topography the user is looking at (#264)
  
## 0.5.3 (2019-07-15)

- fixes for slow PSD calculations for line scans with lots of data points,
  using PyCo 0.32.0 now (#269)
- in analysis plots, replace crosshair with inspect tool (#256,#284)
- fixes wrong messages about differing function arguments (#285,#251)
- checking now permissions when downloading data (#286)

## 0.5.2 (2019-07-12)

- workaround for slow autocorrelation computation for
  nonuniform topographies with a large number of data points
- navigation chevron buttons also in topography update form

## 0.5.1 (2019-07-11)

- cosmetic changes like e.g. harmonizing sizes and loading
  behavior of opened surface and analyses cards

## 0.5.0 (2019-07-11)

- added contact mechanics analysis and visualization (#84)
- added progress bars for analysis tasks (#202)
- old analyses for same topography and same function will 
  be deleted (#221)
- added download of contact mechanics data (#228)
- added download of surface container archive (#48)
- fixed wrong unit conversion in analysis plots (#240)
- fixed sometimes wrong target url for cancel button in 
  upload wizard (#237)

## 0.4.2 (2019-06-13)

- added missing template fragment which caused crashes in analyses view (#216)

## 0.4.1 (2019-06-12)

- allow case-insensitive search for user names (#192)
- fixes wrong task information for cards in analyses view (#209)
- empty surfaces can now be selected and edited (#214)
- fixes for image plots of topographies (#76, #213)
- workaround for crash when uploading large file (#212)
- version upgrades: celery, bokeh, caddy, gunicorn

## 0.4.0 (2019-05-28)

- more responsive surface list through AJAX calls (#203)
- added progress bar when uploading a topography file (#127)
- added statistics about shared surfaces (#196)
- improved layout of surface search results and surface detail view,
  added detail view for analyses with similar layout (#197,#204)
- added bookmarking the user who uploaded a topography (#181)
- fixed bug, that users couldn't upload topographies for shared surfaces (#205)
- fixed target for cancel button when editing surface details (#198)

## 0.3.1 (2019-05-10)

- fixes bug that analyses results were not shown for shared surfaces (#186)
- fixes bug that single topographies couldn't be selected in surface list (#190)
- in order to find user names you have to type at least 3 characters (#184)
- fixes highlighting and breadcrumb for "Sharing" page in navigation bar (#187)
- improves display of help texts in topography forms (#180)
- added truncation for too long breadcrumb items in navigation bar (#134)

## 0.3.0 (2019-05-08)

- surfaces can be shared for viewing and optionally also for changing
- user can view/select each others profiles if they collaborate, i.e. share something
- shares for a surface are listed in an extra tab
- all related shares between users are listed in a "Sharing" page accesible from top menu bar
- exisiting shares can be deleted or extended in order to allow changing a surface
- prevent duplicate topography names for same surface (fixes #91)
- topographies with angstrom units can now be display in summary plot (fixes #161)

## 0.2.0 (2019-04-24)

- added category to surfaces (experimental/simulated/dummy data, #145)
- show units to users even if they cannot be changed (#149)
- added widgets for picking measurement dates (#141)
- in surface summary, sort bandwidth bars by lower bound (#85)
- added statistics on welcome page (#148)
- other bug fixes: #98

## 0.1 (2019-04-17)

- login via ORCID
- creation of surfaces with metadata
- uploading topography measurements for a surface together with metadata
- example surface with test data for new users
- zoom into topography surfaces or line scan plots
- automated analyses for topographies and line scans: 
  height/slope/curvature distribution, power spectrum, autocorrelation
- compare analysis results by stitching plots
- download of analysis results as png, xlsx, or text file
- ask user for terms and conditions, also optional terms are possible
- storage of topography files on S3 backend
<|MERGE_RESOLUTION|>--- conflicted
+++ resolved
@@ -12,14 +12,10 @@
 - MAINT: Fixed missing "plugin.txt" for Docker image in
   production
 - MAINT: Removed firefox from production's Dockerfile
-<<<<<<< HEAD
 - MAINT: Upgrade of SurfaceTopograpy to 1.3.0
 - MAINT: Renamed "Sign in via ORCID" to "Sign in"
 - MAINT: Default AWS access information to None
-=======
-- MAINT: Upgrade of SurfaceTopograpy to 1.2.6
 - MAINT: Added django-watchman, added celery check
->>>>>>> 133d14bd
 
 ## 0.92.0 (2022-12-14)
 
