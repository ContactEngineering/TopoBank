# Changelog for *TopoBank*

<<<<<<< HEAD
## 1.4.4 (2023-11-27)

- BUG: Fixed download of TXT, CSV or XLSX if one of the analyses has an error
=======
## 1.5.0 (not yet released)

- MAINT: Updated Django to 4.2 LTS release (current 3.2 LTS will no longer be supported
  after April 2024)
>>>>>>> fd38a395

## 1.4.3 (2023-11-26)

- BUG: Wrong base64 encoded subject when clicking analyze in topography detail view

## 1.4.2 (2023-11-26)

- MAINT: Hide elements rather than disabling them
- MAINT: Don't allow selection (batch edit) for published topographies
- MAINT: Disable edit button in permissions card when permissions cannot be edited

## 1.4.1 (2023-11-25)

- MAINT: Order measurements in digital surface twin
- BUG: Bokeh plot wrapper did not properly defined glyphs when selection is possible
- BUG: Watching data source changes in Bokeh plot wrapper

## 1.4.0 (2023-11-25)

- ENH: Batch upload (#173, #877, #905, #906, #967)
- ENH: File errors are properly reported to the user (#207)
- ENH: Button to regenerate cached properties (thumbnail, DZI, etc., #207, #789, #895)
- ENH: Added select filter options: '(shared|published) by you' (#750)
- ENH: Added creation and last modified datetime to surfaces and topographies (#1010)
- ENH: Simplified sharing, now includes ownership transfer (#706)
- BUG: Fixes related to uploading files (#223, #261, #667)
- BUG: Fixed automatic extraction of instrument parameters for some file formats
- MAINT: Removing 'DATABASE_URL' environment-var from entrypoint (#1037)
- MAINT: Bokehjs is now used for plotting line scans (#972)
- MAINT: Surface view is now largely a single-page application
- MAINT: REST API for topography handling (#173)
- MAINT: Major refactor of task handling code
- MAINT: Refactor of codebase to respect hierarchy of Django apps (#1018)
- MAINT: Cached topography properties (thumbnail, DZI, etc.) are now generated
  in a single task (#895)
- MAINT: Removed Python Bokeh dependency (#972)
- MAINT: Updated SurfaceTopography to 1.12.1

## 1.3.1 (2023-09-13)

- BUG: Return raw ids in addition to API urls (fixes analysis download)
- BUG: Limit list of analysis functions based on user permissions

## 1.3.0 (2023-09-11)

- ENH: Updated SurfaceTopography to 1.11.0
  (to add support for JPK files, but fixes for DATX files)
- MAINT: Removed usage of content type framework and generic related fields 
  for analysis subjects (#1014)
- MAINT: Moved logic for triggering of tasks (for renewing cache or analyses)
  to the models (#1017)
- MAINT: Performance optimization, e.g. prefetching of datasets (#967)

## 1.2.5 (2023-08-30)

- MAINT: Updated SurfaceTopography to 1.10.1

## 1.2.4 (2023-08-29)

- ENH: Updated SurfaceTopography to 1.10.0
  (to add support for PLUX and WSXM files, bug fixes for GWY and text)

## 1.2.3 (2023-08-28)

- ENH: Updated SurfaceTopography to 1.9.0
  (to add support for OIR and POIR files, bug fixes for SUR and LEXT)

## 1.2.2 (2023-08-21)

- MAINT: More fixes to CSRF injection

## 1.2.1 (2023-08-04)

- MAINT: Unified CSRF injection

## 1.2.0 (2023-08-01)

- ENH: DOI badge
- ENH: Sidebar instead of dropdown for notifications and user menu
- BUG: Plot collapses when switching back to web view (#1001)
- MAINT: Updated SurfaceTopography to 1.8.0
  (to add support for LEXT and DATX files, bug fixes for Mitutoyo files)
- MAINT: Only load those analysis results that the user wants to see
- MAINT: Fixed sort order of analysis downloads
- MAINT: Added django-request-profiler middleware

## 1.1.3 (2023-06-27)

- MAINT: Updated SurfaceTopography to 1.7.0
  (to add support for PLU, FRT and HFM files)

## 1.1.2 (2023-06-17)

- BUG: Fixed missing imports

## 1.1.1 (2023-06-16)

- BUG: More robust handling of complete worker failures
- MAINT: Removed dependency on unused `celery-progress` package

## 1.1.0 (2023-06-11)

- ENH: Unified single page application for analyses, including rewritten
  task status (#795, #796)
- ENH: Webpack based bundling (for the analysis app, #565, #800)
- ENH: CSV download for analyses 
- ENH: Upgrade to Vue 3
- MAINT: Converted pickled binary dictionaries to JSON fields (#573)
- MAINT: Analysis function now has permalink (#824)
- MAINT: Analysis downloads now contain instrument information (#983)
- MAINT: Analysis downloads are now in SI units (#583)
- MAINT: Additional assorted fixes (#118, #169, #499, #624, #671, #857, #897)

## 1.0.5 (2023-04-17)

- DEP: Upgrade of SurfaceTopography to 1.6.2

## 1.0.4 (2023-04-10)

- BUG: Duration of analysis object should not be a property

## 1.0.3 (2023-04-06)

- BUG: Plugin version configuration could not be saved if there is are changes
  on top of the semantic version

## 1.0.2 (2023-04-06)

- DEP: Upgrade of SurfaceTopography to 1.6.0

## 1.0.1 (2023-02-02)

- BUG: Fixed comparative analysis (#962)
- BUG: Remove copy of surface when publication fails

## 1.0.0 (2023-01-31)

- ENH: Added surface collection as analysis subject,
  now analysis functions can be implemented which 
  process a bunch of surfaces (#900)
- ENH: Added output of DOIs related to analyses
  to downloads and to display of results of analyses
  using the standard plot card view (#171)
- ENH: Also save creation time of analyses and show it 
  in the modal dialog for the tasks (#899)
- BUG: Fixed problem loading SUR files (#945)
- BUG: Fixed problem with surface collection name (#953)
- MAINT: Fined-grained enabling of tabnav tabs in settings file
- MAINT: Moved `allauth`-dependent views into `views_allauth`
- MAINT: Added license information to version information modal
- MAINT: Improved log messages of command "create_images"
- MAINT: Fixed missing "plugin.txt" for Docker image in
  production
- MAINT: Removed firefox from production's Dockerfile
- MAINT: Renamed "Sign in via ORCID" to "Sign in"
- MAINT: Default AWS access information to None
- MAINT: Added django-watchman, added celery check
- DEP: Upgrade of SurfaceTopography to 1.3.3 (#950)

## 0.92.0 (2022-12-14)

- ENH: Store bibliography (DOIs) when an analysis completes
  (#171)
- ENH: Enhanced search by also searching for names of 
  users who created digital surface twins or 
  measurements (#896)
- ENH: Also show names of creators of unpublished digital 
  surface twins and measurements in search results (#896) 
- ENH: When hovering on data point, also display measurement
  name and series name (#893)
- ENH: Made "Tasks" information more prominent and added
  possibility to renew selected analyses in the UI (#901) 
- ENH: Added management command "grant_admin_permissions"
  to give a user restricted permissions to enter 
  admin interface in order to edit organizations or check
  the state of analyses
- ENH: Enhanced management command "create_images" such that
  thumbnails and DZI files can be processed separately
  and such that only missing images are generated (#903) 
- ENH: Added link to admin interface for staff users
- ENH: Added config options PUBLICATION_ENABLED and
  PUBLICATION_DISPLAY_TAB_WITH_OWN_PUBLICATIONS which
  are True by default, but can be used to disable publications
- BUG: Fixed crashing of plots when apostrophe was used
  in the subject's name
- BUG: Fixed problem when a surface was part of an
  analysis collection
- MAINT: Close figures after generating plots from 1D
  measurements (#898)
- MAINT: Added plugin system, moved statistical analysis 
  functions and contact mechanics to individual plugins
  (topobank-statistics, topobank-contact), allows to 
  add other functionality via plugins without changing the
  main application
- MAINT: Update for package SurfaceTopography (#911,#923)
- MAINT: Update for package ContactMechanics (#872)
- MAINT: Update of django because of security issue

## 0.91.1 (2022-09-19)

- ENH: Added "Authors" tab in detail page for 
  published digital twins (#811)
- ENH: Added links to contact.engineering paper (#873) 
- BUG: Fixed missing save() statement when renewing 
  bandwidth cache
- MAINT: Security update for django, oauthlib

## 0.91.0 (2022-08-05)

- ENH: Show unreliable bandwidth in different color in 
  bandwidth plot (#825) 
- ENH: Added management command `renew_bandwidth_cache` for
  renewing bandwidth cache for all measurements which includes
  the short reliability cutoff (#880)
- BUG: Fix for parallel generation of same version numbers (#876)
- BUG: Fix for missing import when generating thumbnails (#875)
- BUG: `import_surfaces` management command now saves to database
  after updating file name and before generating squeezed file
- BUG: Fixed layout of measurement form (#878)
- MAINT: Count failed images as failed by default when using management 
  command create_images
- MAINT: Changed redis health beat check intervals
- MAINT: Removed some old template code

## 0.90.3 (2022-07-27)

- ENH: Fixed navigation bar including basket while scrolling (#779)
- BUG: Showed wrong contact mechanics details (#859)
- BUG: Fixed missing progress bars for unready analyses (#858)
- BUG: Fixed impossible return to plot tab (#863)
- BUG: Fixed missing download link for contact mechanics (#865)
- MAINT: Bumped SurfaceTopography version to 1.0

## 0.90.2 (2022-07-11)

- MAINT: Multiple performance fixes, in particular by a) reducing redundant
  SQL queries by either combining queries of filtering in memory and b)
  reducing storage requests (from the Django backend) by only loading the
  plot metadata and not the plot results when preparing the plot in the
  Django backend (#841, #847, #851)
- MAINT: Automatically create 'topobank-dev' bucket in Minio S3 of the
  development Docker environment (local.yml)
- MAINT: Security updates for django and lxml

## 0.90.1 (2022-06-27)

- MAINT: Presign in separate request when loading analysis data (#841)
- MAINT: Some optimization of SQL requests (#841)
- MAINT: Security fixes (numpy, flower)
- MAINT: No longer use of compiled numpy package because of broken wheel
- MAINT: Order of analysis result cards now matches order of chosen 
         checkboxes

## 0.90.0 (2022-05-30)

- ENH: Move plot creation from backend to frontend, speeding up
  plot creation and loading of data (#776)
- ENH: Button to hide/show certain data sources now have the 
  color of the data source next to it (#742)
- ENH: Show hierarchy of digital twins/measurements in plot (#633)
- ENH: User switchable legend for plots (#114, #296, #590, #648)
- ENH: Download plots as SVG vector graphics (#66, #589, #610, #647)
- ENH: Same digital twins/measurements have the same colors
  over all plots
- ENH: Line style is also shown in plot legend
- ENH: Added slider for line widths to plot
- ENH: Sorted functions by name (#719)
- ENH: Increased step size for maximum number of iterations in 
  contact mechanics (#809)
- ENH: Improved filenames of downloaded containers (#815)
- BUG: Fixed logscale labels (#771)
- BUG: Renamed y-label of curvature distribution to probability
  density (#350)
- BUG: Fixed step filename in plot.csv of contact data
- BUG: Plastic calculation should reset plastic displacement before each
  optimizer run (#827)
- BUG: Fixed automtatic redirection from http:// to https:// (#835) 
- MAINT: Typo on landing page (#799)
- MAINT: Some dependency updates because of security issues
- MAINT: Added temporary redirect to challenge URL

## 0.20.1 (2022-04-13)

- BUG: Added missing migration

## 0.20.0 (2022-04-13)

- BUG: Explicity make plastic system if hardness is specified (#819)
- BUG: Fix for thumbnail creation (#782)
- BUG: Fix for redundant thumbnail files (#785)
- MAINT: Removed Selenium dependency; thumbnail generation now
  uses Pillow and matplotlib (#787)
- MAINT: Store topography data and derived data (squeezed files,
  thumbnails) under a unique prefix (#801)

## 0.19.1 (2022-03-23)

- MAINT: Adjusted docker-compose file for production with Docker 
  Swarm for the use with redis, removed memcache and rabbitmq

## 0.19.0 (2022-03-23)

- ENH: Added possibility for assigning DOIs to published datasets
- ENH: Added management command 'renew_containers'
- ENH: Added switch to 'trigger_analyses' which triggers analyses
  for all topographies related to the given surfaces
- MAINT: Switched cache backend and celery broker to
  redis because of several problems with RabbitMQ and Memcached  
- MAINT: Updated django and Pillow because of CVEs

## 0.18.2 (2022-01-26)

- BUG: Fixing missing nc files in contact mechanics download
  (#786)
- BUG: Fixing contact calculations always pending after 
  triggering them manually (#788)
- BUG: Fixing unit issue in contact mechanics for measurements
  with missing data (#783)
- BUG: Now limiting size of measurements for contact mechanics
  (#784)
- BUG: Fix for memcache error (#737)
- WIP: Workaround for failing thumbnails in production (#782)
- MAINT: Updated configuration for Docker Swarm because of 
  connection failures in production ()

## 0.18.1 (2022-01-14)

- MAINT: Added missing changes in order to get running
  with new certificate and using a local Docker repository

## 0.18.0 (2022-01-14)

- ENH: Improved performance of visualization of image maps
  for displaying 2D measurements and in contact mechanics,
  now images of different details levels are calculated 
  in advance using DeepZoom (#679)
- ENH: Improved layout of surface list of Find&Select tab
  (#757)
- ENH: Improved layout of contact mechanics analyses
- ENH: Faster access to bandwidths of measurements due to
  caching in database (#421, #605)
- ENH: Creation of images for measurements can be triggered
  in background via management command (#778)
- ENH: Fixed second navigation bar (#779)
- BUG: Fixes progress meter flaws for slope-dependent 
  properties (#755)
- BUG: Fixes insufficient number of arguments for
  contact mechanics calculation (#777)
- BUG: Fixed scheduled postgres backups (#766)  
- MAINT: Avoid loading full measurement in Django Server
  which allows working with larger measurements (#769)
- MAINT: A "surface" is now called "digital surface twin"
- MAINT: Upgrade of multiple packages because of CVEs 
  (Django, celery, lxml, Pillow)

## 0.17.0 (2021-12-03)

- ENH: Detection and optional filling of missing data 
  points (#321)
- MAINT: In the download's meta.yaml, changed type of
  measurement size from tuple to list such that a 
  safe yaml loader can be used to load surfaces (#668)
- MAINT: Upgrade of reverse proxy caddy in 
  production (#767)
- MAINT: Preparations for running on Docker Swarm 

## 0.16.2 (2021-11-15)

- BUG: Fixed unicode conversion issue in OPDx reader (#761)
- BUG: Fixed wrong condition in management command
  fix_height_scale (#763)
- BUG: Missing permissions in Docker container to
  start Postgres server (#756)
- DEP: Upgrade to SurfaceTopography 0.99.1

## 0.16.1 (2021-10-25)

- BUG: Missing manifest entry problem during installation
  fixed by using another package for fontawesone 5 
  icons (#740)
- BUG: Fixes error messages in special cases of successful
  surface analysis but no successful analysis for 
  measurements (#739)
- BUG: Fixes wrong import which broke management
  command "notify_users" (#736)
- BUG: Fixes alignment of 2D PSD data to 1D PSD 
  data (#738)
- BUG: Fixes that reliability cutoff removed entire
  measurement (#747)
- BUG: Improved error message in case of server 
  error in analysis result (#746)
- DEP: Upgrade to SurfaceTopography 0.98.2 (#751)

## 0.16.0 (2021-10-18)

- ENH: Enhanced search by supporting "weblike" search 
  expressions; now the search term is interpreted as
  phrases combined by 'AND'; also logical expressions 
  with OR and - for NOT can be used; change: only 
  topographies matching the search expression are 
  displayed underneath surfaces from now on (#701)
- ENH: Reliability analysis for scanning probe data (#83)
- ENH: Scale-dependent curvature (#586)
- ENH: Added links to GitHub discussions (#722)
- ENH: Show publication authors on Find&Select page (#733)
- BUG: Scale-dependent slope is now computed using the
  brute force approach (#687)
- BUG: Fixed issue while downloading analysis results
  with stderr for y without masked values (#711)
- BUG: Missing points were not shown correctly in 
  2D plots (#699)
- BUG: Fixed height scale applied twice on import (#718)
- BUG: Fixed continuing average along x after data
  is completed (#724)
- BUG: Fixed that analyses were not recalculated
  if instrument parameters change (#728)
- BUG: Resolution value or tip radius value no longer
  mandatory when instrument type has been chosen (#705)
- MAINT: Computing of averages is handled on the
  SurfaceTopography side
- MAINT: All properties are averages to a reasonable
  number of data points (#696)
- MAINT: Decapitalized analysis function names (e.g.
  "Roughness Parameters" -> "Roughness parameters")
- MAINT: Removed error bars on analysis results
- DEP: Upgrade to Django 3.2
- DEP: Upgrade to fontawesome 5
- DEP: Upgrade to Postgres 13.4
- DEP: Upgrade to SurfaceTopography 0.98.0 (#730, #734)
- DEP: Upgrade to ContactMechanics 0.91.0
- DEP: Upgrade of several other packages
- DEP: Upgrade of sqlparse because of CVE

## 0.15.1 (2021-08-05)

- BUG: Removed unneeded form fields for instrument
  details.

## 0.15.0 (2021-08-05)

- ENH: Added entry for instrument details for
  measurements (name, instrument type and parameters);
  specific parameters are saved in JSON field
  depending on instrument type, default type
  or all measurements is 'undefined'; this data will
  be used later for reliability analysis (#620)
- ENH: Enhanced layout of XLSX files with analysis
  data for analysis functions Height/Slope/Curvature 
  Distribution, Power Spectrum, Autocorrelation, 
  Scale-dependent slope, variable bandwidth (#669)
- ENH: Added anonymous distribution with number of
  measurement uploads over users to Excel file with
  usage statistics (#693)
- ENH: Added support for SPM file format 
  as newer DI files that contain 32-bit data (#695)  
- BUG: Unified order of measurements in surface details
  and when switching between measurements (#703)
- DEP: Upgrade for several dependencies, e.g. 
  SurfaceTopography to version 0.95.1 (#697),
  upgrade of urllib3 because of a CVE
- DEP: Using now PostgreSQL also for tests because
  of JSON fields

## 0.14.0 (2021-07-01)

- ENH: Added upper and lower bound of bandwidth to 
  roughness parameter table (#677)
- ENH: Removed restriction of column width of 
  first column of roughness parameter table when
  on "Analyze" tab, added horizontal scrollbar
  instead (#560)
- ENH: Cache containers of published 
  surfaces in storage on first download, enabled
  direct download of published surfaces  by adding 
  "download/" to publication URL (#684)
- ENH: Added note how to stop animation in the 
  thumbnail gallery (#689)
- ENH: New management command to align topography
  sizes in database with reporting from 
  SurfaceTopography (#685)
- ENH: Added summary page for usage statistics with
  monthly numbers (#572), also sorted sheets now
  in descending order with the latest date first
- BUG: Fixed wrong topography for plots and 
  analysis results after changing significant
  fields like detrend_mode, was introduced with 
  0.13.0 (#590)
- BUG: Workaround for NoneType exception happened
  sometime when creating new topographies (#691)
- BUG: Fixed missing commas in BibTeX and BibLaTeX
  citations (#686)
- BUG: Fixed statistics in output when correcting 
  height scales via management command
- BUG: Fixed cryptic error messages for analyses
  on reentrant line scan, fixed display of "infinity"
  in roughness parameter table (#683)
- BUG: Improved error message if interpolation for 
  averaging fails, shows failing measurement (#681)
- BUG: Fixes in output of 'fix_height_scale' script  

## 0.13.0 (2021-06-16)

- improved performance when uploading new measurements 
  by putting jobs into background and reducing file 
  loads (#261)
- now using a squeezed datafile internally for faster 
  loading of measurements, also added management command
  for recreating those files (#605, #661)
- added publication date next to version number in 
  table on select page (#608)
- added 1D RMS curvature values for line scans and 
  maps to table with roughness parameters (#660)
- added management command 'fix_height_scale' (#678) 
- fixed failing curvature distribution for 
  uniform line scans (#663)
- fixed loading of 2D xyz files (#659, #585)  
- fixed incorrect scaling for OPD files (#675)  
- fixed internal error when analysis card for 
  contact mechanics in certain cases (#670)
- fixed count when deleting analysis functions (#657)
- fixed detrend mode option label "Remove curvature"
  to "Remove curvature and tilt" (#580)
- made display of bandwidth plot more slender for 
  surfaces with only one measurement (#630)
- upgraded to SurfaceTopography 0.94.0  
- several updates of dependencies for security reasons  
  
## 0.12.0 (2021-05-20)

- use acquisition time from data file as initial 
  value for 'measurement date' after upload, if present (#433)
- added buttons for selection and deselection of
  measurements and averages to analysis result plots (#623)
- on viewing a measurement, loading of the plot is
  now done in the background for faster page access (#597)
- fixes internal server error because of failing thumbnail
  generation (#662)
- fixes internal server error display, now show a more
  friendly page with contact link and button to go 
  back to site (#666)
- fixes server error when downloading analyses data
  for PSD for surfaces with only one measurement (#664)

## 0.11.1 (2021-05-11)

- added missing migrations

## 0.11.0 (2021-05-10)

- added "Download" button to individual surfaces to 
  "Select" page (#618)
- added "Download" button for downloading all surfaces
  related to the current selection (#642)
- make two different averages distinguishable in plot
  widgets if one is published by adding version number
  to label
- renamed analysis function "RMS Values" to "Roughness Parameters";
  added columns "from" and "symbol", added more values, show numbers 
  as decimal powers (#651, #653)
- no longer use "e" notation on plot axis, but scientific
  notation with power of 10 (#636)  
- moved labels of colorbars next to colorbars (#592)
- in analyses results for height/slope/curvature distribution,
  renamed data series from "RMS height/slope/curvature" to
  "Gaussian fit" (#641)
- changed surface container format in order to hold multiple
  data files for measurements later (#652) 
- upgrade to SurfaceTopography 0.93.0 (#643)  
- upgrade to Django 2.2.20 because of CVE
- upgrade of packages py and django-debug-toolbar because of CVEs
- fixed bug that no average curve was shown if a surface
  was selected by tag only (#632)
- fixed management command "save_default_function_kwargs" (#621)  

## 0.10.1 (2021-03-31)

- added upgrade of pip in Dockerfile so no rust is needed 
  for python package 'cryptography'

## 0.10.0 (2021-03-31)

- added surface analyses which calculates an average
  over all topographies of a surface; implemented
  for analysis functions "Power Spectrum", 
  "Autocorrelation", and "Variable Bandwidth"; 
  using a more generic analysis model in the backend 
  where not only a topography can be subject to an 
  analysis but also a surface or later other objects (#365, #602)
- added analysis function "Scale-dependent Slope",
  which also calculates an average over a surface (#403)  
- added surface name to tooltip in plots, such that
  topographies with same names can be distinguished (#567)
- added widget for choosing opacity of topographies to 
  analysis plots (#617)  
- disabled creation of example surface for new users;
  this is no longer needed since there are published
  surfaces accessible for all users (#570)
- added missing meta data for surfaces and topographies
  to surface container download; now format can contain
  multiple surfaces and licenses (#552, #614)
- added management command 'import_surfaces' which can
  be used to import surfaces containers previously downloaded
  in the web app (#601) 
- added small description on surface landing page (#574) 
- added small description for bandwidth plot (#576)
- removed plot title from many plots where not needed (#591)
- changed mail address for contact (#619)   
- uses SurfaceTopography version 0.92.0 now, 
  which returns nonuniform PSD only up to a reasonable 
  wavevector (#568)
- upgrade of Pillow, jinja, lxml, PyYAML, pygments, and django 
  because of CVEs
- also show version numbers for numpy and scipy in version
  information, also track those versions for analyses from
  now on (#600)

## 0.9.6 (2020-12-04)

- added display of license when viewing a published 
  surface (#566)
- added "Please wait" label on "Recalculate" button
  in contact mechanics when pressed
- fixed load error in some cases when searching (#543)
- fixed database error (foreign key violation) in logs 
  if an analysis has been finished, but the corresponding
  topography was already deleted in meanwhile - analysis
  is deleted then (#500)
- fixed error when too many topographies were 
  selected (#330)

## 0.9.5 (2020-12-01)

- new layout: menu bar instead of tabs, 
  selection bar below menu bar, nicer vertical pills (#532)
- added counter for total requests (#562)
- fix for RMS table in case of NaN values 
- added dummy thumbnail if thumbnail is missing
- fixed possibly wrong versions in contact mechanics 
  download (#555)
- switched back to usage of original django-tagulous (#549) 

## 0.9.4 (2020-11-23)

- added new analysis function "RMS Values" (#445)
- autoscroll in select tab which moves selected 
  row into view (#544)
- improved bandwidth plot, removed labels
  and added info box on hover with name and 
  thumbnail of the corresponding topography (#535)
- enabled custom sorting of sharing info table (#300)
- usage statistics can be sent by email (#550)  
- fixed wrong select tab state in session (#532)
- renamed button "Properties" to "View" (#537)
- on select tab, only showing first line of 
  descriptions on load, rest expandable by 
  button press (#540)
- fixed ordering by surface name on publication tab

## 0.9.3 (2020-11-12)

- fixed XSS issues
- fixed issue with "fix_permissions" management command
  (#551)

## 0.9.2 (2020-11-02)

- fixed XSS issue

## 0.9.1 (2020-11-02)

- fixed missing dependencies for plotting in production

## 0.9.0 (2020-11-02)

- users can publish their surfaces (#317, #510, #517, #525)
- anonymous session are allowed, users can browse published
  surfaces and analyses without being signed in (#164)
- added thumbnail gallery for topographies in a surface (#514)  
- added tooltip to tab headers (#512)
- adjusted dependencies to new repositories
  resulting from splitting of PyCo package (#475)
- removed plottable dependency, using now bokeh for bandwidth 
  plot (#238) 
- added terms and conditions version 2.0 (#491)
- added anonymous counts for publication and surface
  views and downloads (#511)
- Fixing display of applied boundary conditions for contact
  mechanics calculation (#519). Recalculation needed.
- Removed banner that this is a beta release (#531)  

## 0.8.3 (2020-06-26)

- fix: added missing migration for ordering of topographies 

## 0.8.2 (2020-06-26)

- fix: added missing files for tab navigation 

## 0.8.1 (2020-06-26)

Several improvements and fixes for the user interface.

- added button to basket which allows to deselect all items (#466)
- added widget for changing page size of the result table
  on the "Select" page (#469)
- saving state of filters and paging on Select tab in session (#494)  
- removed "back" buttons not needed any more because of
  tabbed interface (#473)
- simplified tab titles, fixing strange tab behavior for 
  long tab titles (#470)
- added ">>" to tab titles in order to visualize workflow (#484)  
- tab "Analyze" is only shown if an "Analyze" button has been pressed,
  added "Analyze" button to basket (#481)
- in contact mechanics plot, replaced interactive legend by
  a collapsed list of checkboxes increasing the plot area (#472)
- replaced loading indicator for tree on "Select" page (#461) 
- fixing wrong mail configuration in production (#130, #292)
- fixing overlapping pills in detail view for surfaces and
  topographies (#471)
- fixed too many tags shown in tag tree when using filtering (#465)
- fixed missing tabs when displaying terms and conditions (#474)
- fixed wrong message in analyses view if no analyses available,
  but some items have been selected (#485)
- if analyses are about to be shown which have not been triggered yet,
  these analyses are triggered automatically (#402)
- when sharing a surface, it is assured that analyses for the standard arguments
  of all automatic functions are available for the user the surface is
  shared with (#388)
- fixed bug in management command "trigger_analyses", now also replaces
  existing analyses with other arguments than default arguments (#447)
- update to Django 2.2.13 because of security issues (#488)
- updated markdown2 dependency because of security issue (#458)

## 0.8.0 (2020-05-19)

This release mainly implements a redesign of the user interface.

- replaced links in navigation bar and breadcrumbs 
  by tabbed interface (#370, #463, #462), search page is
  now called "Select"
- search field is placed in the navigation bar, search can be
  done from everywhere (#419)
- search is done servers-side, result is shown page by page (#418, #380)
- tags can also be selected for analysis        
- removed card in detail view of topography and surface (#422)
- added simple CSV file with plot data in the ZIP archive
  when downloading data from contact mechanics calculations (#459)
- maximum number of iterations for contact mechanics calculations 
  can be specified by the user (#460)
- fixed that retriggering of analyses could result in different
  default arguments (#457)
- added management script to unify function arguments for exisiting
  analyses (#468)
- fixed different number of allowed steps for automatic and manual
  step selection in contact mechanics calculations (#455)

## 0.7.6 (2020-04-06)

- contact mechanics: added option for manual pressure selection by entering a 
  list of numbers (in addition to automatic pressure selection given the number 
  of values, #452)
- upgrade of Pillow library because of security issues (#454)

## 0.7.5 (2020-02-27)

- added help page with supported file formats, descriptions for the readers
  are defined in PyCo (#424)
- management command 'trigger_analyses' now can trigger analyses also 
  for given functions or specific analyses
- added management command 'notify_users' for sending a simple notification 
  to all users (#437)
- more consistent orientation of topography images,
  including an upgrade to PyCo 0.56.0 (#440)
- more robust when no channel name was given in data file (#441),
  this seemed to generate a lot of exceptions in production
  maybe resulting in too many database clients (#436)
- fix for wrong units of special values (mean+rms) of slope and 
  curvature distributions (#444)
- fix for problem when loading line scans without position (#446)
- upgrade to Django 2.2.10 (#439)

## 0.7.4 (2020-02-14)

- problems during loading of topographies which could already
  be loaded earlier now show error message and a mailto link
  in order to report the issue (#416)
- format detection is only done once file has been uploaded (#412)
- added collection of anonymous usage statistics in local database
  (#147, #427, #431); a non-personal overview with aggregated values per day
  can be exported via the management command "export_usage_statistics" 
- make sure there is no intermediate login page when pressing
  on colored boxes on welcome page (#423)
- upgrade to Django 2.2.9 (#417) 
- upgrade to PyCo 0.55.0 (#428), this fixes problems with
  various file format (see PyCo's changelog for details)
- fix for endless recursion on 404 responses (#367), should also
  fix problems with too many database connections (#436)
  
## 0.7.3 (2019-12-20)

- fixes wrong orientation in topography image plots (#253,#378)
- fixes internal server error with existing ibw files (#413)
- fixes white description in active row of search list (#414)

## 0.7.2 (2019-12-13)

- further improvements on the usability of the surface list (#381)
- added menu option to mark all notifications as read (#391)
- removed tabs from card headers and shifted them as tabs
  to relevant places in order to make clear which part changes
  when choosing another tab (#372) 
- replace / in sheet names before saving xlsx from analyses (#77),
  was closed already but we forgot slashes in topography names
- hide selection of topographies and series in analysis view by 
  default (#310, #404); also clip too long topography names here
- in contact plot, show for each point a small over showing 
  whether a point properly converged or not, as well as values 
  from the axes (#297, #406)
- jump to surfaces, topographies or sharing page when clicking 
  the statistics panel (#248) 
- upgraded pillow package which had security issues (#400)
- upgraded PyCo package to version 0.54.2
- fix that curvature distribution can be calculated for
  periodic surfaces (#382)
- fix for missing "is_periodic" in pipeline which made e.g. that    
  PSD couldn't be calculated nonuniform topographies (#409) 
- OPDx files can now be loaded (#325)  
- fix for topographies from HDF5 files which could't be flagged 
  as periodic (#399)   
- match aspect ratio in displacement plots (#277)
- made task information larger, topography names which cannot
  be broken down to lines are now limited by ellipsis (#252)  
- fixes color of "Recalculate" button (#405)   
- removed unneeded white space in contact mechanics' README file
- don't show "Arguments for this analysis differ" in analyses results
  if nothing is selected; instead, show an info box that no surfaces 
  and topographies have been chosen yet (#408)
   
## 0.7.1 (2019-11-22)

- added "is_periodic" flag for topographies (#347)
- added help texts explaining the asterisk in forms (#305)
- added reference to analyses' download files which user has
  uploaded a topography file (#188)
- unified "please wait" indicators when loading analysis results by AJAX (#236)
- showing notification time stamps now in local time zone
- showing now 403 page if entering a URL which tries to
  access a surface which is no longer accesible
- showing now 404 page also for topography urls which do not exist
  (before server error) 
- fixed invalid links in notifications when an object is deleted (#363)
- fixed invisible topographies in surface list when filtering for category/sharing status (#376)
- improved some visual aspects in surface list (#381, not finished yet)
 
## 0.7.0 (2019-10-23)

- surfaces and topographies can now be tagged (#52)
- hierachical tags can be used when inserting slashes in the tag name, 
  e.g. "projects/big/part_one" (#266)
- replaced view of surfaces by cards with a tree widget, either listing
  all surfaces with topographies, or listing all top level tags which build 
  the main branches of a tag tree; all entries can be searched by name,
  description and tags (#304,#266)  
- search tree can be filtered by sharing state and category (#185)   
- using checkboxes for selecting analysis functions (#271)
- failed analyses are retriggered now when requested again (#371)

## 0.6.3 (2019-10-07)

- added migrations needed for bug fix (#366)
- fixed setting of topography creator to NULL if uploading user
  is removed

## 0.6.2 (2019-10-07)

- bug fix for race conditions while managing dependency versions,
  stopped new analyses (#366)
  
## 0.6.1 (2019-09-24)

- added notifications through a "bell" symbol in the navigation bar
  (#26,#332); notifications are stored in the database and shown 
  to a logged-in user; they're triggered by these events:
   
  + a surface is shared or unshared with the current user 
  + a user gets change access to a surface
  + a shared item was edited
  + a collection of analyses, which has been manually triggered
    has been finished
  + an example surface was created on first login
           
- plotting now line scans with lines; symbols are also used
  if no more than 100 points (#312)
- internal change: analyses are now saved for every combination of topography,
  function and arguments; for each user a specific combination
  is shown; one benefit is if user selects already known parameters,
  the result is immediately there (#208)
- workaround for missing points in PSD plots (#356)   
  
  
## 0.6.0 (2019-08-09)

- fixed sheet names for XLSX download of analysis data (#39,#77)
- fixed version numbers for used dependencies, they are tracked now (#176)
- tab "Warnings" instead of "Failures", incompatible topographies
  for an analysis function is shown as information in a blue box;
  hint about translucent points are shown as warning in a yellow box;
  exceptions in analyses are now shown as error, together with a link
  which makes it easy to send a bug report as e-mail with detailed 
  information (#230)
- extended management command "trigger_analyses" such that failed
  analyses can be retriggered
- ported backend to use newer PyCo version 0.51.1 (#289),
  among other things this release allows to load HDF5 files (302) 
  and OPDX files (#325), more memory efficient caching of file
  contents 
- now shows an error message when file contents are corrupt
- updated dependencies  
  
   
## 0.5.7 (2019-07-24)

- workaround: increased limit for maximum request line (#328)
- fix for server error when uploading files with space in filename (#329)

## 0.5.6 (2019-07-23)

- changed site address for Caddy server to be just the domain name

## 0.5.5 (2019-07-23)

- fixed wrong heights in topography data, using PyCo 0.32.1 now (#295,#320)
- changed buttons in when editing topographies
  and added tooltips to chevron buttons in order to  make
  more clear how batch editing works (#262)
- showing a spinner every time a point is chosen in contact mechanics (#288)
- workaround for tooltips on multiple data points in 1D plot (#246) 

## 0.5.4 (2019-07-16)

- fix for wrong height scale in case automated unit conversion
  was applied on upload (#290), metadata of already uploaded 
  topographies (size+unit) may be wrong
- added buttons and a menu entry to directly show analyses
  for the surface/topography the user is looking at (#264)
  
## 0.5.3 (2019-07-15)

- fixes for slow PSD calculations for line scans with lots of data points,
  using PyCo 0.32.0 now (#269)
- in analysis plots, replace crosshair with inspect tool (#256,#284)
- fixes wrong messages about differing function arguments (#285,#251)
- checking now permissions when downloading data (#286)

## 0.5.2 (2019-07-12)

- workaround for slow autocorrelation computation for
  nonuniform topographies with a large number of data points
- navigation chevron buttons also in topography update form

## 0.5.1 (2019-07-11)

- cosmetic changes like e.g. harmonizing sizes and loading
  behavior of opened surface and analyses cards

## 0.5.0 (2019-07-11)

- added contact mechanics analysis and visualization (#84)
- added progress bars for analysis tasks (#202)
- old analyses for same topography and same function will 
  be deleted (#221)
- added download of contact mechanics data (#228)
- added download of surface container archive (#48)
- fixed wrong unit conversion in analysis plots (#240)
- fixed sometimes wrong target url for cancel button in 
  upload wizard (#237)

## 0.4.2 (2019-06-13)

- added missing template fragment which caused crashes in analyses view (#216)

## 0.4.1 (2019-06-12)

- allow case-insensitive search for user names (#192)
- fixes wrong task information for cards in analyses view (#209)
- empty surfaces can now be selected and edited (#214)
- fixes for image plots of topographies (#76, #213)
- workaround for crash when uploading large file (#212)
- version upgrades: celery, bokeh, caddy, gunicorn

## 0.4.0 (2019-05-28)

- more responsive surface list through AJAX calls (#203)
- added progress bar when uploading a topography file (#127)
- added statistics about shared surfaces (#196)
- improved layout of surface search results and surface detail view,
  added detail view for analyses with similar layout (#197,#204)
- added bookmarking the user who uploaded a topography (#181)
- fixed bug, that users couldn't upload topographies for shared surfaces (#205)
- fixed target for cancel button when editing surface details (#198)

## 0.3.1 (2019-05-10)

- fixes bug that analyses results were not shown for shared surfaces (#186)
- fixes bug that single topographies couldn't be selected in surface list (#190)
- in order to find user names you have to type at least 3 characters (#184)
- fixes highlighting and breadcrumb for "Sharing" page in navigation bar (#187)
- improves display of help texts in topography forms (#180)
- added truncation for too long breadcrumb items in navigation bar (#134)

## 0.3.0 (2019-05-08)

- surfaces can be shared for viewing and optionally also for changing
- user can view/select each others profiles if they collaborate, i.e. share something
- shares for a surface are listed in an extra tab
- all related shares between users are listed in a "Sharing" page accesible from top menu bar
- exisiting shares can be deleted or extended in order to allow changing a surface
- prevent duplicate topography names for same surface (fixes #91)
- topographies with angstrom units can now be display in summary plot (fixes #161)

## 0.2.0 (2019-04-24)

- added category to surfaces (experimental/simulated/dummy data, #145)
- show units to users even if they cannot be changed (#149)
- added widgets for picking measurement dates (#141)
- in surface summary, sort bandwidth bars by lower bound (#85)
- added statistics on welcome page (#148)
- other bug fixes: #98

## 0.1 (2019-04-17)

- login via ORCID
- creation of surfaces with metadata
- uploading topography measurements for a surface together with metadata
- example surface with test data for new users
- zoom into topography surfaces or line scan plots
- automated analyses for topographies and line scans: 
  height/slope/curvature distribution, power spectrum, autocorrelation
- compare analysis results by stitching plots
- download of analysis results as png, xlsx, or text file
- ask user for terms and conditions, also optional terms are possible
- storage of topography files on S3 backend
<|MERGE_RESOLUTION|>--- conflicted
+++ resolved
@@ -1,15 +1,13 @@
 # Changelog for *TopoBank*
 
-<<<<<<< HEAD
-## 1.4.4 (2023-11-27)
-
-- BUG: Fixed download of TXT, CSV or XLSX if one of the analyses has an error
-=======
 ## 1.5.0 (not yet released)
 
 - MAINT: Updated Django to 4.2 LTS release (current 3.2 LTS will no longer be supported
   after April 2024)
->>>>>>> fd38a395
+
+## 1.4.4 (2023-11-27)
+
+- BUG: Fixed download of TXT, CSV or XLSX if one of the analyses has an error
 
 ## 1.4.3 (2023-11-26)
 
