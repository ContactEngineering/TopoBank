--- conflicted
+++ resolved
@@ -578,104 +578,6 @@
         ]
     )
 
-<<<<<<< HEAD
-
-def _next_contact_step(system, topography, history=None, pentol=None, maxiter=None):
-    """
-    Run a full contact calculation. Try to guess displacement such that areas
-    are equally spaced on a log scale.
-
-    Parameters
-    ----------
-    system : PyCo.System.SystemBase object
-        The contact mechanical system.
-    topography : PyCo.Topography.Topography object
-        The rigid rough surface.
-    history : tuple
-        History returned by past calls to next_step
-
-    Returns
-    -------
-    displacements : numpy.ndarray
-        Current surface displacement field.
-    forces : numpy.ndarray
-        Current surface pressure field.
-    displacement : float
-        Current displacement of the rigid surface
-    load : float
-        Current load.
-    area : float
-        Current fractional contact area.
-    history : tuple
-        History of contact calculations.
-    """
-
-    # Get the profile as a numpy array
-    profile = topography.heights()
-
-    # Find max, min and mean heights
-    top = np.max(profile)
-    middle = np.mean(profile)
-    bot = np.min(profile)
-
-    if history is None:
-        step = 0
-    else:
-        disp, gap, load, area, converged = history
-        step = len(disp)
-
-    if step == 0:
-        disp = []
-        gap = []
-        load = []
-        area = []
-        converged = np.array([], dtype=bool)
-
-        disp0 = -middle
-    elif step == 1:
-        disp0 = -top + 0.01 * (top - middle)
-    else:
-        ref_area = np.log10(np.array(area + 1 / np.prod(topography.resolution)))
-        darea = np.append(ref_area[1:] - ref_area[:-1], -ref_area[-1])
-        i = np.argmax(darea)
-        if i == step - 1:
-            disp0 = bot + 2 * (disp[-1] - bot)
-        else:
-            disp0 = (disp[i] + disp[i + 1]) / 2
-
-    opt = system.minimize_proxy(offset=disp0, pentol=pentol, maxiter=maxiter)
-    f = opt.jac
-    u = opt.x[:f.shape[0], :f.shape[1]]
-    disp = np.append(disp, [disp0])
-    gap = np.append(gap, [np.mean(u) - middle - disp0])
-    current_load = f.sum() / np.prod(topography.size)
-    load = np.append(load, [current_load])
-    current_area = (f > 0).sum() / np.prod(topography.resolution)
-    area = np.append(area, [current_area])
-    converged = np.append(converged, np.array([opt.success], dtype=bool))
-
-    # Sort by area
-    disp, gap, load, area, converged = np.transpose(sorted(zip(disp, gap, load, area, converged), key=lambda x: x[3]))
-    converged = np.array(converged, dtype=bool)
-
-    return u, f, disp0, current_load, current_area, (disp, gap, load, area, converged)
-
-
-@analysis_function(card_view_flavor='plot', automatic=True)
-def contact_mechanics(topography, substrate_str='periodic', hardness=None, nsteps=10, maxiter=100):
-    from PyCo.ContactMechanics import HardWall
-    from PyCo.SolidMechanics import (PeriodicFFTElasticHalfSpace,
-                                     FreeFFTElasticHalfSpace)
-    from PyCo.System import make_system
-
-    if hardness is not None and hardness > 0:
-        topography = PlasticTopography(topography, hardness)
-    half_space_factory = dict(periodic=PeriodicFFTElasticHalfSpace,
-                              nonperiodic=FreeFFTElasticHalfSpace)
-
-    # Compose a PyCo system consisting of the topography, a half-space and and interaction law
-    substrate = half_space_factory[substrate_str](topography.resolution, 1.0, topography.size)
-=======
 from PyCo.ContactMechanics import HardWall
 #from PyCo.SolidMechanics import (PeriodicFFTElasticHalfSpace,
 #                                 FreeFFTElasticHalfSpace)
@@ -707,7 +609,6 @@
 
     substrate = half_space_factory[substrate_str](topography.resolution, 1.0, topography.size)
 
->>>>>>> 0ec008d5
     interaction = HardWall()
     system = make_system(substrate, interaction, topography)
 
@@ -715,33 +616,6 @@
     # This is necessary because numbers can vary greatly
     # depending on the system of units.
     pentol = topography.rms_height() / (10 * np.mean(topography.resolution))
-<<<<<<< HEAD
-
-    history = None
-    for i in range(nsteps):
-        u, f, disp0, current_load, current_area, history = _next_contact_step(system, topography, history=history,
-                                                                              pentol=pentol, maxiter=maxiter)
-
-    disp, gap, load, area, converged = history
-
-    load = np.array(load)
-    area = np.array(area)
-    sort_order = np.argsort(load)
-
-    return dict(
-        name='Contact mechanics',
-        xlabel='Normalized contact pressure',
-        ylabel='Fractional contact area',
-        xscale='log',
-        yscale='log',
-        series=[
-            dict(name='Contact area',
-                 x=np.array(load[sort_order]),
-                 y=np.array(area[sort_order]),
-                 ),
-        ]
-    )
-=======
     pentol = max(pentol, min_pentol)
 
     opt = system.minimize_proxy(
@@ -792,4 +666,3 @@
 
     # TODO save data in S3 files and reference them
     #
->>>>>>> 0ec008d5
