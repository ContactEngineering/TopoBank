"""
Models related to analyses.
"""

import pickle
import json

from django.db import models
from django.contrib.contenttypes.fields import GenericForeignKey
from django.contrib.contenttypes.models import ContentType
from django.core.files.storage import default_storage
from django.utils import timezone

<<<<<<< HEAD
from celery import result, states

from ..users.models import User
=======
>>>>>>> 5d520b98
from ..utils import store_split_dict, load_split_dict

from .registry import ImplementationMissingAnalysisFunctionException, AnalysisRegistry

RESULT_FILE_BASENAME = 'result'


class Dependency(models.Model):
    """A dependency of analysis results, e.g. "SurfaceTopography", "topobank"
    """
    # this is used with "import":
    import_name = models.CharField(max_length=30, unique=True)

    def __str__(self):
        return self.import_name


class Version(models.Model):
    """
    A specific version of a dependency.
    Part of a configuration.
    """
    dependency = models.ForeignKey(Dependency, on_delete=models.CASCADE)

    major = models.SmallIntegerField()
    minor = models.SmallIntegerField()
    micro = models.SmallIntegerField(null=True)
    extra = models.CharField(max_length=100, null=True)

    # the following can be used to indicate that this
    # version should not be used any more / or the analyses
    # should be recalculated
    # valid = models.BooleanField(default=True)

    # TODO After upgrade to Django 2.2, use contraints: https://docs.djangoproject.com/en/2.2/ref/models/constraints/
    class Meta:
        unique_together = (('dependency', 'major', 'minor', 'micro', 'extra'),)

    def number_as_string(self):
        x = f"{self.major}.{self.minor}"
        if self.micro is not None:
            x += f".{self.micro}"
        if self.extra is not None:
            x += self.extra
        return x

    def __str__(self):
        return f"{self.dependency} {self.number_as_string()}"


class Configuration(models.Model):
    """For keeping track which versions were used for an analysis.
    """
    valid_since = models.DateTimeField(auto_now_add=True)
    versions = models.ManyToManyField(Version)

    def __str__(self):
        versions = [ str(v) for v in self.versions.all()]
        return f"Valid since: {self.valid_since}, versions: {versions}"


class Analysis(models.Model):
    """Concrete Analysis with state, function reference, arguments, and results.

    Additionally, it saves the configuration which was present when
    executing the analysis, i.e. versions of the main libraries needed.
    """
    PENDING = 'pe'
    STARTED = 'st'
    RETRY = 're'
    FAILURE = 'fa'
    SUCCESS = 'su'

    TASK_STATE_CHOICES = (
        (PENDING, 'pending'),
        (STARTED, 'started'),
        (RETRY, 'retry'),
        (FAILURE, 'failure'),
        (SUCCESS, 'success'),
    )

    # Mapping Celery states to our state information. Everything not in the
    # list (e.g. custom Celery states) are interpreted as STARTED.
    _CELERY_STATE_MAP = {
        states.SUCCESS: SUCCESS,
        states.STARTED: STARTED,
        states.PENDING: PENDING,
        states.RETRY: RETRY,
        states.FAILURE: FAILURE
    }

    # Actual implementation of the analysis as a Python function
    function = models.ForeignKey('AnalysisFunction', on_delete=models.CASCADE)

    # Definition of the subject
    subject_type = models.ForeignKey(ContentType, null=True, on_delete=models.CASCADE)
    subject_id = models.PositiveIntegerField(null=True)
    subject = GenericForeignKey('subject_type', 'subject_id')

    # According to GitHub #208, each user should be able to see analysis with parameters chosen by himself
    users = models.ManyToManyField(User)

    # Keyword agruments passed to the Python analysis function
    kwargs = models.JSONField(default=dict)

    # This is the Celery task id
    task_id = models.CharField(max_length=155, unique=True, null=True)
<<<<<<< HEAD
=======

    # This is the self-reported task state. It can differ from what Celery
    # knows about the task.
    task_state = models.CharField(max_length=7, choices=TASK_STATE_CHOICES)
>>>>>>> 5d520b98

    # This is the self-reported task state. It can differ from what Celery
    # knows about the task.
    task_state = models.CharField(max_length=7, choices=TASK_STATE_CHOICES)

    # Time stamps
    creation_time = models.DateTimeField(null=True)
    start_time = models.DateTimeField(null=True)
    end_time = models.DateTimeField(null=True)

    # Bibliography
    dois = models.JSONField(default=list)

    # Server configuration (version information)
    configuration = models.ForeignKey(Configuration, null=True, on_delete=models.SET_NULL)

    class Meta:
        verbose_name_plural = "analyses"

    def __init__(self, *args, result=None, **kwargs):
        super().__init__(*args, **kwargs)
        self._result = result  # temporary storage
        self._result_cache = result  # cached result
        self._result_metadata_cache = None  # cached toplevel result file

    def __str__(self):
        return "Task {} with state {}".format(self.task_id, self.get_task_state_display())

    def save(self, *args, **kwargs):
        if not self.id:
            self.creation_time = timezone.now()
        super().save(*args, **kwargs)
        # If a result dict is given on input, we store it. However, we can only do this once we have an id.
        # This happens during testing.
        if self._result is not None:
            store_split_dict(self.storage_prefix, RESULT_FILE_BASENAME, self._result)
            self._result = None

    @property
    def duration(self):
        """Returns duration of computation or None if not finished yet.

        Does not take into account the queue time.

        :return: Returns datetime.timedelta or None
        """
        if self.end_time is None or self.start_time is None:
            return None

        return self.end_time - self.start_time

    def get_celery_state(self):
        """Return the state of the task reported by Celery"""
        if self.task_id is None:
            # Cannot get the state
            return None
        r = result.AsyncResult(self.task_id)
        try:
            return self._CELERY_STATE_MAP[r.state]
        except KeyError:
            # Everything else (e.g. a custom state such as 'PROGRESS') is interpreted as a running task
            return Analysis.STARTED

    def get_task_progress(self):
        """Return progress of task, if running"""
        r = result.AsyncResult(self.task_id)
        return r.info

    def get_task_progress(self):
        """Return progress of task, if running"""
        r = AsyncResult(self.task_id)
        return r.info

    @property
    def result(self):
        """Return result object or None if there is nothing yet."""
        if self._result_cache is None:
            self._result_cache = load_split_dict(self.storage_prefix, RESULT_FILE_BASENAME)
        return self._result_cache

    @property
    def result_metadata(self):
        """Return the toplevel result object without series data, i.e. the raw result.json without unsplitting it"""
        if self._result_metadata_cache is None:
            self._result_metadata_cache = json.load(
                default_storage.open(f'{self.storage_prefix}/{RESULT_FILE_BASENAME}.json')
            )
        return self._result_metadata_cache

    @property
    def result_file_name(self):
        """Returns name of the result file in storage backend as string."""
        return f'{self.storage_prefix}/{RESULT_FILE_BASENAME}.json'

    @property
    def has_result_file(self):
        """Returns True if result file exists in storage backend, else False."""
        return default_storage.exists(self.result_file_name)

    @property
    def storage_prefix(self):
        """Return prefix used for storage.

        Looks like a relative path to a directory.
        If storage is on filesystem, the prefix should correspond
        to a real directory.
        """
        if self.id is None:
            raise RuntimeError('This `Analysis` does not have an id yet; the storage prefix is not yet known.')
        return "analyses/{}".format(self.id)

    def related_surfaces(self):
        """Returns sequence of surface instances related to the subject of this analysis."""
        return self.subject.related_surfaces()

    def is_visible_for_user(self, user):
        """Returns True if given user should be able to see this analysis."""
        is_allowed_to_view_surfaces = all(user.has_perm("view_surface", s) for s in self.related_surfaces())
        is_allowed_to_use_implementation = self.function.get_implementation(self.subject_type).is_available_for_user(user)
        return is_allowed_to_use_implementation and is_allowed_to_view_surfaces

    def get_default_users(self):
        """Return list of users which should naturally be able to see this analysis.

        This is based on the permissions of the subjects and of the analysis function.
        The users re returned in a queryset sorted by name.
        """
        # Find all users having access to all related surfaces
        users_allowed_by_surfaces = self.subject.get_users_with_perms()
        # Filter those users for those having access to the function implementation
        users_allowed = [u for u in users_allowed_by_surfaces
                         if self.function.get_implementation(self.subject_type).is_available_for_user(u)]
        return User.objects.filter(id__in=[u.id for u in users_allowed]).order_by('name')

    @property
    def is_topography_related(self):
        """Returns True, if the analysis subject is a topography, else False.
        """
        topography_ct = ContentType.objects.get_by_natural_key('manager', 'topography')
        return topography_ct == self.subject_type

    @property
    def is_surface_related(self):
        """Returns True, if the analysis subject is a surface, else False.
        """
        surface_ct = ContentType.objects.get_by_natural_key('manager', 'surface')
        return surface_ct == self.subject_type

    @property
    def is_surfacecollection_related(self):
        """Returns True, if the analysis subject is a surface collection, else False.
        """
        surface_ct = ContentType.objects.get_by_natural_key('manager', 'surfacecollection')
        return surface_ct == self.subject_type


class AnalysisFunction(models.Model):
    """Represents an analysis function from a user perspective.

    Examples:
        - name: 'Height distribution'
        - name: 'Contact mechanics'

    These functions are referenced by the analyses. Each function "knows"
    how to find the appropriate implementation for given arguments.
    """
    name = models.CharField(max_length=80, help_text="A human-readable name.", unique=True)

    def __str__(self):
        return self.name

    def get_implementation(self, subject_type):
        """Return implementation for given subject type.

        Parameters
        ----------
        subject_type: ContentType
            Type of first argument of analysis function

        Returns
        -------
        AnalysisFunctionImplementation instance

        Raises
        ------
        ImplementationMissingException
            in case the implementation is missing
        """
        return AnalysisRegistry().get_implementation(self.name, subject_type=subject_type)

    def python_function(self, subject_type):
        """Return function for given first argument type.

        Parameters
        ----------
        subject_type: ContentType
            Type of first argument of analysis function

        Returns
        -------
        Python function which implements the analysis, where first argument must be the given type,
        and there maybe more arguments needed.

        Raises
        ------
        ImplementationMissingException
            if implementation for given subject type does not exist
        """
        return AnalysisRegistry().get_implementation(self.name, subject_type).python_function()

    def get_implementation_types(self):
        """Return list of content types for which this function is implemented.
        """
        return AnalysisRegistry().get_implementation_types(self.name)

    def is_implemented_for_type(self, subject_type):
        """Returns True if function is implemented for given content type, else False"""
        try:
            self.python_function(subject_type)
        except ImplementationMissingAnalysisFunctionException:
            return False
        return True

    def get_default_kwargs(self, subject_type):
        """Return default keyword arguments as dict.

        Administrative arguments like
        'storage_prefix' and 'progress_recorder'
        which are common to all functions, are excluded.

        Parameters
        ----------
        subject_type: ContentType
            Type of first argument of analysis function

        Returns
        -------

        dict
        """
        return self.get_implementation(subject_type).get_default_kwargs()

    def eval(self, subject, **kwargs):
        """Call appropriate python function.

        First argument is the subject of the analysis (topography or surface),
        all other arguments are keyword arguments.
        """
        if subject is None:
            raise ValueError(f"Cannot evaluate analysis function '{self.name}' with None as subject.")
        try:
            subject_type = ContentType.objects.get_for_model(subject)
        except Exception as exc:
            raise ValueError(f"Cannot find content type for subject '{subject}'.")
        return self.get_implementation(subject_type).eval(subject, **kwargs)


class AnalysisCollection(models.Model):
    """A collection of analyses which belong together for some reason."""
    name = models.CharField(max_length=160)
    owner = models.ForeignKey(User, on_delete=models.CASCADE)
    analyses = models.ManyToManyField(Analysis)
    combined_task_state = models.CharField(max_length=7,
                                           choices=Analysis.TASK_STATE_CHOICES)

    # We have a manytomany field, because an analysis could be part of multiple collections.
    # This happens e.g. if the user presses "recalculate" several times and
    # one analysis becomes part in each of these requests.
<|MERGE_RESOLUTION|>--- conflicted
+++ resolved
@@ -11,12 +11,9 @@
 from django.core.files.storage import default_storage
 from django.utils import timezone
 
-<<<<<<< HEAD
 from celery import result, states
 
 from ..users.models import User
-=======
->>>>>>> 5d520b98
 from ..utils import store_split_dict, load_split_dict
 
 from .registry import ImplementationMissingAnalysisFunctionException, AnalysisRegistry
@@ -124,13 +121,6 @@
 
     # This is the Celery task id
     task_id = models.CharField(max_length=155, unique=True, null=True)
-<<<<<<< HEAD
-=======
-
-    # This is the self-reported task state. It can differ from what Celery
-    # knows about the task.
-    task_state = models.CharField(max_length=7, choices=TASK_STATE_CHOICES)
->>>>>>> 5d520b98
 
     # This is the self-reported task state. It can differ from what Celery
     # knows about the task.
