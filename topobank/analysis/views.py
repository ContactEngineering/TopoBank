import pickle
import json
import os
from typing import Optional, Dict, Any

import numpy as np
import math
import itertools
from collections import OrderedDict, defaultdict

from django.conf import settings
from django.contrib.contenttypes.models import ContentType
from django.http import HttpResponse, Http404, JsonResponse
from django.views.generic import DetailView, FormView, TemplateView
from django.urls import reverse_lazy
from django.db.models import Q
from django import template
from django.core.files.storage import default_storage
from django.core.cache import cache  # default cache
from django.core.exceptions import PermissionDenied
from django.shortcuts import redirect, reverse
from django.conf import settings

import bokeh
import bokeh.palettes as palettes
from bokeh.layouts import column, grid, layout
from bokeh.models import ColumnDataSource, CustomJS, TapTool, Circle, HoverTool
from bokeh.models.ranges import DataRange1d
from bokeh.plotting import figure
from bokeh.embed import components, json_item
from bokeh.models.widgets import CheckboxGroup, Tabs, Panel, Toggle, Button
from bokeh.models import LinearColorMapper, ColorBar

import xarray as xr

from pint import UnitRegistry, UndefinedUnitError

from guardian.shortcuts import get_objects_for_user

from trackstats.models import Metric

from ContactMechanics.Tools.ContactAreaAnalysis import patch_areas, assign_patch_numbers

from ..manager.models import Topography, Surface
from ..manager.utils import instances_to_selection, selection_to_subjects_json, subjects_from_json, subjects_to_json
from ..usage_stats.utils import increase_statistics_by_date_and_object
from ..plots import configure_plot
from .models import Analysis, AnalysisFunction, AnalysisCollection, CARD_VIEW_FLAVORS
from .forms import FunctionSelectForm
from .utils import get_latest_analyses, round_to_significant_digits, request_analysis

import logging

_log = logging.getLogger(__name__)

SMALLEST_ABSOLUT_NUMBER_IN_LOGPLOTS = 1e-100
MAX_NUM_POINTS_FOR_SYMBOLS = 50
NUM_SIGNIFICANT_DIGITS_RMS_VALUES = 5
LINEWIDTH_FOR_SURFACE_AVERAGE = 4


def card_view_class(card_view_flavor):
    """Return class for given card view flavor.

    Parameters
    ----------
    card_view_flavor: str
        Defined in model AnalysisFunction.

    Returns
    -------
    class
    """
    if card_view_flavor not in CARD_VIEW_FLAVORS:
        raise ValueError("Unknown card view flavor '{}'. Known values are: {}".format(card_view_flavor,
                                                                                      CARD_VIEW_FLAVORS))

    class_name = card_view_flavor.title().replace(' ', '') + "CardView"
    return globals()[class_name]


def analysis_result(request, pk):
    """Return result.json for a specific analysis.

    :param request: Request object
    :param pk: Analysis id
    :return: HTTPResponse
    """
    try:
        pk = int(pk)
    except ValueError:
        raise Http404()

    analysis = Analysis.objects.get(id=pk)

    if not request.user.has_perm('view_surface', analysis.related_surface):
        raise PermissionDenied()

    url = default_storage.url(f'{analysis.storage_prefix}/result.json')
    return redirect(url)


def switch_card_view(request):
    """Selects appropriate card view upon request.

    Within the request, there is hint to which function
    the request is related to. Depending on the function,
    another view should be used.

    This view here creates than a new view and let
    it return the response instead.

    The request must have a "function_id" in its
    POST parameters.

    :param request:
    :return: HTTPResponse
    """
    if not request.is_ajax():
        return Http404

    try:
        function_id = int(request.POST.get('function_id'))
    except (KeyError, ValueError, TypeError):
        return HttpResponse("Error in POST arguments")

    function = AnalysisFunction.objects.get(id=function_id)

    view_class = card_view_class(function.card_view_flavor)

    #
    # for statistics, count views per function
    #
    metric = Metric.objects.ANALYSES_RESULTS_VIEW_COUNT
    increase_statistics_by_date_and_object(metric, obj=function)

    return view_class.as_view()(request)


class SimpleCardView(TemplateView):
    """Very basic display of results. Base class for more complex views.

    Must be used in an AJAX call.
    """

    @staticmethod
    def _template_name(class_name, template_flavor):
        template_name_prefix = class_name.replace('View', '').replace('Card', '_card').lower()
        return f"analysis/{template_name_prefix}_{template_flavor}.html"

    def get_template_names(self):
        """Return list of possible templates.

        Uses request parameter 'template_flavor'.
        """
        try:
            template_flavor = self.request.POST.get('template_flavor')
        except (KeyError, ValueError):
            raise ValueError("Cannot read 'template_flavor' from POST arguments.")

        if template_flavor is None:
            raise ValueError("Missing 'template_flavor' in POST arguments.")

        template_name = self._template_name(self.__class__.__name__, template_flavor)

        #
        # If template does not exist, return template from parent class
        #
        # MAYBE later: go down the hierarchy and take first template found
        try:
            template.loader.get_template(template_name)
        except template.TemplateDoesNotExist:
            base_class = self.__class__.__bases__[0]
            template_name = self._template_name(base_class.__name__, template_flavor)

        return [template_name]

    def get_context_data(self, **kwargs):
        """Gets function ids and subject ids from POST parameters.

        :return: dict to be used in analysis card templates' context

        The returned dict has the following keys:

          card_id: A CSS id referencing the card which is to be delivered
          title: card title
          function: AnalysisFunction instance
          unique_kwargs: dict with common kwargs for all analyses, None if not unique
          analyses_available: queryset of all analyses which are relevant for this view
          analyses_success: queryset of successfully finished analyses (result is useable, can be displayed)
          analyses_failure: queryset of analyses finished with failures (result has traceback, can't be displayed)
          analyses_unready: queryset of analyses which are still running
          subjects_missing: list of subjects for which there is no Analysis object yet
          subjects_requested_json: json representation of list with all requested subjects as 2-tuple
                                   (subject_type.id, subject.id)
        """
        context = super().get_context_data(**kwargs)

        request = self.request
        request_method = request.POST
        user = request.user

        try:
            function_id = int(request_method.get('function_id'))
            card_id = request_method.get('card_id')
            subjects_ids_json = request_method.get('subjects_ids_json')
        except Exception as exc:
            _log.error("Cannot decode POST arguments from analysis card request. Details: %s", exc)
            raise

        function = AnalysisFunction.objects.get(id=function_id)

        # Calculate subjects for the analyses, filtered for those which have an implementation
        subjects_requested = subjects_from_json(subjects_ids_json, function=function)

        # The following is needed for re-triggering analyses, now filtered
        # in order to trigger only for subjects which have an implementation
        subjects_ids_json = subjects_to_json(subjects_requested)

        #
        # Get all relevant analysis objects for this function and these subjects
        #

        analyses_avail = get_latest_analyses(user, function, subjects_requested)

        #
        # Filter for analyses where the user has read permission for the related surface
        #
        readable_surfaces = get_objects_for_user(user, ['view_surface'], klass=Surface)
        analyses_avail = analyses_avail.filter(Q(topography__surface__in=readable_surfaces)) | \
                         analyses_avail.filter(Q(surface__in=readable_surfaces))

        #
        # collect list of subjects for which an analysis instance is missing
        #
        subjects_available = [a.subject for a in analyses_avail]
        subjects_missing = [s for s in subjects_requested if s not in subjects_available]

        #
        # collect all keyword arguments and check whether they are equal
        #
        unique_kwargs: Dict[ContentType, Optional[Any]] = {}  # key: ContentType, value: dict or None
        # - if a contenttype is missing as key, this means:
        #   There are no analyses available for this contenttype
        # - if a contenttype exists, but value is None, this means:
        #   There arguments of the analyses for this contenttype are not unique

        for av in analyses_avail:
            kwargs = pickle.loads(av.kwargs)

            if av.subject_type not in unique_kwargs:
                unique_kwargs[av.subject_type] = kwargs
            elif unique_kwargs[av.subject_type] is not None:  # was unique so far
                if kwargs != unique_kwargs[av.subject_type]:
                    unique_kwargs[av.subject_type] = None
                    # Found differing arguments for this subject_type
                    # We need to continue in the loop, because of the other subject types

        function = AnalysisFunction.objects.get(id=function_id)

        #
        # automatically trigger analyses for missing subjects (topographies or surfaces)
        #
        # Save keyword arguments which should be used for missing analyses,
        # sorted by subject type
        kwargs_for_missing = {}
        for st in function.get_implementation_types():
            try:
                kw = unique_kwargs[st]
                if kw is None:
                    kw = {}
            except KeyError:
                kw = function.get_default_kwargs(st)
            kwargs_for_missing[st] = kw

        # For every possible implemented subject type the following is done:
        # We use the common unique keyword arguments if there are any; if not
        # the default arguments for the implementation is used

        subjects_triggered = []
        for subject in subjects_missing:
            if subject.is_shared(user):
                ct = ContentType.objects.get_for_model(subject)
                analysis_kwargs = kwargs_for_missing[ct]
                triggered_analysis = request_analysis(user, function, subject, **analysis_kwargs)
                subjects_triggered.append(subject)
                # topographies_available_ids.append(topo.id)
                _log.info(f"Triggered analysis {triggered_analysis.id} for function {function.name} " + \
                          f"and subject '{subject}'.")
        subjects_missing = [s for s in subjects_missing if s not in subjects_triggered]

        # now all subjects which needed to be triggered, should have been triggered
        # with common arguments if possible
        # collect information about available analyses again
        if len(subjects_triggered) > 0:

            # if no analyses where available before, unique_kwargs is None
            # which is interpreted as "differing arguments". This is wrong
            # in that case
            if len(analyses_avail) == 0:
                unique_kwargs = kwargs_for_missing

            analyses_avail = get_latest_analyses(user, function_id, subjects_requested) \
                .filter(Q(topography__surface__in=readable_surfaces) |
                        Q(surface__in=readable_surfaces))

        #
        # Determine status code of request - do we need to trigger request again?
        #
        analyses_ready = analyses_avail.filter(task_state__in=['su', 'fa'])
        analyses_unready = analyses_avail.filter(~Q(id__in=analyses_ready))

        #
        # collect lists of successful analyses and analyses with failures
        #
        # Only the successful ones should show up in the plot
        # the ones with failure should be shown elsewhere
        analyses_success = analyses_ready.filter(task_state='su')
        analyses_failure = analyses_ready.filter(task_state='fa')

        #
        # comprise context for analysis result card
        #
        context.update(dict(
            bokeh_version=bokeh.__version__,  # is there a way to inject this globally?
            card_id=card_id,
            title=function.name,
            function=function,
            unique_kwargs=unique_kwargs,
            analyses_available=analyses_avail,  # all Analysis objects related to this card
            analyses_success=analyses_success,  # ..the ones which were successful and can be displayed
            analyses_failure=analyses_failure,  # ..the ones which have failures and can't be displayed
            analyses_unready=analyses_unready,  # ..the ones which are still running
            subjects_missing=subjects_missing,  # subjects for which there is no Analysis object yet
            subjects_ids_json=subjects_ids_json,  # can be used to re-trigger analyses
            extra_warnings=[],  # use list of dicts of form {'alert_class': 'alert-info', 'message': 'your message'}
        ))

        return context

    def post(self, request, *args, **kwargs):
        """
        Returns status code

        - 200 if all analysis are finished (success or failure).
        - 202 if there are still analyses which not have been finished,
          this can be used to request the card again later

        :param request:
        :param args:
        :param kwargs:
        :return:
        """
        response = super().get(request, *args, **kwargs)

        #
        # Set status code depending on whether all analyses are finished
        #
        context = response.context_data
        num_analyses_avail = context['analyses_available'].count()
        num_analyses_ready = context['analyses_success'].count() + context['analyses_failure'].count()

        if (num_analyses_avail > 0) and (num_analyses_ready < num_analyses_avail):
            response.status_code = 202  # signal to caller: please request again
        else:
            response.status_code = 200  # request is as complete as possible

        return response


class PlotCardView(SimpleCardView):

    def get_context_data(self, **kwargs):
        context = super().get_context_data(**kwargs)

        analyses_success = context['analyses_success']

        #
        # order analyses such that surface analyses are coming last (plotted on top)
        #
        surface_ct = ContentType.objects.get_for_model(Surface)
        analyses_success_list = []
        for surface_analysis in analyses_success.filter(subject_type=surface_ct):
            if surface_analysis.subject.num_topographies() > 1:
                # only show average for surface if more than one topography
                analyses_success_list.append(surface_analysis)
        for topography_analysis in analyses_success.filter(~Q(subject_type=surface_ct)):
            try:
                surface_analysis = analyses_success.get(subject_id=topography_analysis.subject.surface.id,
                                                        subject_type=surface_ct)
                i = [s.subject.id if s.subject_type == surface_ct else None for s in analyses_success_list] \
                    .index(surface_analysis.subject.id)
            except Analysis.DoesNotExist:
                analyses_success_list.append(topography_analysis)
            else:
                analyses_success_list.insert(i + 1, topography_analysis)

        data_sources_dict = []

        # Special case: It can happen that there is one surface with a successful analysis
        # but the only measurement's analysis has no success. In this case there is also
        # no successful analysis to display because the surface has only one measurement.

        nb_analyses = len(analyses_success_list)
        if nb_analyses == 0:
            #
            # Prepare plot, controls, and table with special values..
            #
            context.update(
                dict(plot_script="",
                     plot_div="No successfully finished analyses available",
                     special_values=[],
                     topography_colors=json.dumps(list()),
                     series_dashes=json.dumps(list())))
            return context

        #
        # Build order of subjects such that surfaces are first (used for checkbox on subjects)
        #
        subjects = set(a.subject for a in analyses_success_list)
        subjects = sorted(subjects, key=lambda s: s.get_content_type() == surface_ct, reverse=True)  # surfaces first
        subject_names_for_plot = []

        # Build subject groups by content type, so each content type gets its
        # one checkbox group

        subject_checkbox_groups = {}  # key: ContentType, value: list of subject names to display

        for s in subjects:
            subject_ct = s.get_content_type()
            subject_name = s.label
            if subject_ct == surface_ct:
                subject_name = f"Average of »{subject_name}«"
            subject_names_for_plot.append(subject_name)

            if subject_ct not in subject_checkbox_groups.keys():
                subject_checkbox_groups[subject_ct] = []

            subject_checkbox_groups[subject_ct].append(subject_name)

        has_at_least_one_surface_subject = surface_ct in subject_checkbox_groups.keys()

        #
        # Use first analysis to determine some properties for the whole plot
        #

        first_analysis_result = analyses_success_list[0].result_obj
        xunit = first_analysis_result['xunit'] if 'xunit' in first_analysis_result else None
        yunit = first_analysis_result['yunit'] if 'yunit' in first_analysis_result else None

        ureg = UnitRegistry()  # for unit conversion for each analysis individually, see below

        def get_axis_type(key):
            return first_analysis_result.get(key) or "linear"

        x_axis_label = first_analysis_result['xlabel']
        if xunit is not None:
            x_axis_label += f' ({xunit})'
        y_axis_label = first_analysis_result['ylabel']
        if yunit is not None:
            y_axis_label += f' ({yunit})'

        #
        # Context information for the figure
        #
        context.update(dict(
            x_axis_label=x_axis_label,
            y_axis_label=y_axis_label,
            x_axis_type=get_axis_type('xscale'),
            y_axis_type=get_axis_type('yscale'),
            output_backend=settings.BOKEH_OUTPUT_BACKEND))

        #
        # Configure hover tool
        #
        # plot.hover.tooltips = [
        #     ("subject name", "$name"),
        #     ("series", "@series"),
        #     (x_axis_label, "@x"),
        #     (y_axis_label, "@y"),
        # ]

        #
        # Prepare helpers for dashes and colors
        #
        surface_color_palette = palettes.Greys256  # surfaces are shown in black/grey
        topography_color_palette = palettes.Plasma256  # does not have black/gray, which is reserved for averages
        dash_cycle = itertools.cycle(['solid', 'dashed', 'dotted', 'dotdash', 'dashdot'])
        # symbol_cycle = itertools.cycle(['circle', 'triangle', 'diamond', 'square', 'asterisk'])
        # TODO remove code for toggling symbols if not needed

        subject_colors = OrderedDict()  # key: subject instance, value: color

        series_dashes = OrderedDict()  # key: series name

        DEFAULT_ALPHA_FOR_TOPOGRAPHIES = 0.3 if has_at_least_one_surface_subject else 1.0

        # Also give each series a symbol (only used for small number of points)
        # series_symbols = OrderedDict()  # key: series name

        #
        # First traversal: find all available series names and sort them
        # We need fixed series indices, because this is used on Javascript level to connect
        # checkboxes to glyphs.
        #
        series_names = set()
        nb_surfaces = 0  # Total number of averages/surfaces shown
        nb_topographies = 0  # Total number of topography results shown
        for analysis in analyses_success_list:
            #
            # handle task state
            #
            if analysis.task_state != analysis.SUCCESS:
                continue  # should not happen if only called with successful analyses

            series_names.update([s['name'] for s in analysis.result_obj['series']])

            if isinstance(analysis.subject, Surface):
                nb_surfaces += 1
            else:
                nb_topographies += 1

        series_names = sorted(list(series_names))  # index of a name in this list is the "series_idx"
        series_visible = set()  # elements: series indices, decides whether a series is visible
        # series_glyphs = defaultdict(list)  # key: series_idx, value: list of glyphs for that series

        #
        # Second traversal: do the plotting
        #
        surface_index = -1
        topography_index = -1
        for a_index, analysis in enumerate(analyses_success_list):
            #
            # Define some helper variables
            #
            subject = analysis.subject
            subject_idx = subjects.index(subject)  # unique identifier within the plot

            is_surface_analysis = isinstance(subject, Surface)
            is_topography_analysis = isinstance(subject, Topography)

            if is_topography_analysis:
                try:
                    analyses_success.get(subject_id=analysis.subject.surface.id, subject_type=surface_ct)
                except Analysis.DoesNotExist:
                    has_parent = False
                else:
                    has_parent = True

            if is_surface_analysis:
                # Surface results are plotted in black/grey
                surface_index += 1
                subject_colors[subject] = \
                    surface_color_palette[surface_index * len(surface_color_palette) // nb_surfaces]
            else:
                topography_index += 1
                subject_colors[subject] = \
                    topography_color_palette[
                        len(topography_color_palette) - 1 -
                        topography_index * len(topography_color_palette) // nb_topographies]

            subject_display_name = subject_names_for_plot[subject_idx]
            if is_topography_analysis and has_parent:
                subject_display_name = f"└─ {subject_display_name}"

            #
            # handle task state
            #
            if analysis.task_state == analysis.FAILURE:
                continue  # should not happen if only called with successful analyses
            elif analysis.task_state == analysis.SUCCESS:
                series = analysis.result_obj['series']
            else:
                # not ready yet
                continue  # should not happen if only called with successful analyses

            #
            # find out scale for data
            #
            analysis_result = analysis.result_obj

            if xunit is None:
                analysis_xscale = 1
            else:
                try:
                    analysis_xscale = ureg.convert(1, analysis_result['xunit'], xunit)
                except UndefinedUnitError as exc:
                    _log.error("Cannot convert units when displaying results for analysis with id %s. Cause: %s",
                               analysis.id, str(exc))
                    continue
                    # TODO How to handle such an error here? Notification? Message in analysis box?
            if yunit is None:
                analysis_yscale = 1
            else:
                try:
                    analysis_yscale = ureg.convert(1, analysis_result['yunit'], yunit)
                except UndefinedUnitError as exc:
                    _log.error("Cannot convert units when displaying results for analysis with id %s. Cause: %s",
                               analysis.id, str(exc))
                    continue
                    # TODO How to handle such an error here? Notification? Message in analysis box?

            for s_index, s in enumerate(series):
                #
                # Collect data for visibility of the corresponding series
                #
                series_name = s['name']
                is_visible = s['visible'] if 'visible' in s else True
                series_idx = series_names.index(series_name)
                if is_visible:
                    series_visible.add(series_idx)
                    # as soon as one dataset wants this series to be visible,
                    # this series will be visible for all

                #
                # find out dashes for data series
                #
                if series_name not in series_dashes:
                    series_dashes[series_name] = next(dash_cycle)
                    # series_symbols[series_name] = next(symbol_cycle)

                #
                # Actually plot the line
                #
                show_symbols = s['x'] <= MAX_NUM_POINTS_FOR_SYMBOLS

                legend_entry = subject_display_name + ": " + series_name

                curr_color = subject_colors[subject]
                curr_dash = series_dashes[series_name]
                # curr_symbol = series_symbols[series_name]

                # hover_name = "{} for '{}'".format(series_name, topography_name)
                line_width = LINEWIDTH_FOR_SURFACE_AVERAGE if is_surface_analysis else 1
                topo_alpha = DEFAULT_ALPHA_FOR_TOPOGRAPHIES if is_topography_analysis else 1.

                #
                # Context information for this data source
                #
                data_sources_dict += [dict(
                    name=subject_display_name,
                    name_index=a_index,
                    series=series_name,
                    series_index=series_idx,
                    x_scale=analysis_xscale,
                    y_scale=analysis_yscale,
                    url=default_storage.url(f'{analysis.storage_prefix}/{s_index}.json'),
                    color=curr_color,
                    dash=curr_dash,
                    width=line_width,
                    alpha=topo_alpha,
                    show_symbols=show_symbols,
                    visible=series_idx in series_visible,
                    is_surface_analysis=is_surface_analysis,
                    is_topography_analysis=is_topography_analysis
                )]

        context['data_sources'] = json.dumps(data_sources_dict)

        return context


class ContactMechanicsCardView(SimpleCardView):

    def get_context_data(self, **kwargs):
        context = super().get_context_data(**kwargs)
        alerts = []  # list of collected alerts
        analyses_success = context['analyses_success']

        if len(analyses_success) == 0:
            #
            # Prepare plot, controls, and table with special values..
            #
            context.update(
                dict(plot_script="",
                     plot_div="No successfully finished analyses available")
            )
        else:

            data_sources_dict = []

            #
            # Prepare helper variables
            #
            color_cycle = itertools.cycle(palettes.Category10_10)
            topography_colors = OrderedDict()  # key: Topography instance
            topography_names = []

            color_cycle = itertools.cycle(palettes.Category10_10)

            #
            # Context information for the figure
            #
            context.update(dict(
                #x_axis_label=x_axis_label,
                #y_axis_label=y_axis_label,
                #x_axis_type=get_axis_type('xscale'),
                #y_axis_type=get_axis_type('yscale'),
                output_backend=settings.BOKEH_OUTPUT_BACKEND))

            #
            # Generate two plots in two tabs based on same data sources
            #
            sources = []
            labels = []
            for a_index, analysis in enumerate(analyses_success):
                analysis_result = analysis.result_obj
                # subject is always a topography for contact analyses so far,
                # so there is a surface
                surface = analysis.subject.surface
                data = dict(
                    topography_name=(analysis.subject.name,) * len(analysis_result['mean_pressures']),
                    surface_name=(surface.name,) * len(analysis_result['mean_pressures']),
                    mean_pressure=analysis_result['mean_pressures'],
                    total_contact_area=analysis_result['total_contact_areas'],
                    mean_displacement=analysis_result['mean_displacements'],
                    mean_gap=analysis_result['mean_gaps'],
                    fill_alpha=[1 if c else 0.3 for c in analysis_result['converged']],
                    converged_info=["yes" if c else "no" for c in analysis_result['converged']],
                    data_path=analysis_result['data_paths'])

                # the name of the data source is used in javascript in
                # order to find out the analysis id
                #source = ColumnDataSource(data, name="analysis-{}".format(analysis.id))

                #sources.append(source)
                #labels.append(analysis.subject.name)

                #
                # find out colors for topographies
                #
<<<<<<< HEAD
                #if analysis.subject not in topography_colors:
                #    topography_colors[analysis.subject] = next(color_cycle)
                #    topography_names.append(analysis.subject.name)
=======
                if analysis.subject not in topography_colors:
                    topography_colors[analysis.subject] = next(color_cycle)
                    topography_names.append(analysis.subject.name)


                #
                # Collect alert messages from analysis results
                #
                try:
                    alerts.extend(analysis_result['alerts'])
                except KeyError:
                    pass

            load_axis_label = "Normalized pressure p/E*"
            area_axis_label = "Fractional contact area A/A0"
            disp_axis_label = "Normalized mean gap u/h_rms"

            color_cycle = itertools.cycle(Category10[10])
>>>>>>> f6c3390a

                curr_color = next(color_cycle)

                #
                # Context information for this data source
                #
                data_sources_dict += [dict(
                    name=analysis.subject.name,
                    name_index=a_index,
                    #series=series_name,
                    #series_index=series_idx,
                    #xscale=analysis_xscale,
                    #yscale=analysis_yscale,
                    url=default_storage.url(f'{analysis.storage_prefix}/result.json'),
                    color=curr_color,
                    #dash=curr_dash,
                    #width=line_width,
                    #alpha=topo_alpha,
                    #show_symbols=show_symbols,
                    #visible=series_idx in series_visible,
                    #is_surface_analysis=is_surface_analysis,
                    #is_topography_analysis=is_topography_analysis
                )]

            # load_axis_label = "Normalized pressure p/E*"
            # area_axis_label = "Fractional contact area A/A0"
            # disp_axis_label = "Normalized mean gap u/h_rms"


            #
            # Configure tooltips
            #
            # tooltips = [
            #     ("topography", "@topography_name"),
            #     ("surface", "@surface_name"),
            #     (load_axis_label, "@mean_pressure"),
            #     (area_axis_label, "@total_contact_area"),
            #     (disp_axis_label, "@mean_gap"),
            #     ("properly converged", "@converged_info")
            # ]
            # hover = HoverTool(tooltips=tooltips)

            # for source, label in zip(sources, labels):
            #
            #     r1 = contact_area_plot.circle('mean_pressure', 'total_contact_area',
            #                                   source=source,
            #                                   fill_alpha='fill_alpha',  # to indicate if converged or not
            #                                   fill_color=curr_color,
            #                                   line_color=None,
            #                                   size=12)
            #     r2 = load_plot.circle('mean_gap', 'mean_pressure',
            #                           source=source,
            #                           fill_alpha='fill_alpha',  # to indicate if converged or not
            #                           fill_color=curr_color,
            #                           line_color=None,
            #                           size=12)
            #
            #     selected_circle = Circle(fill_alpha='fill_alpha', fill_color=curr_color,
            #                              line_color="black", line_width=4)
            #     nonselected_circle = Circle(fill_alpha='fill_alpha', fill_color=curr_color,
            #                                 line_color=None)
            #
            #     for renderer in [r1, r2]:
            #         renderer.selection_glyph = selected_circle
            #         renderer.nonselection_glyph = nonselected_circle
            #
            # configure_plot(contact_area_plot)
            # configure_plot(load_plot)

            context['data_sources'] = json.dumps(data_sources_dict)

        #
        # Calculate initial values for the parameter form on the page
        # We only handle topographies here so far, so we only take into account
        # parameters for topography analyses
        #
        topography_ct = ContentType.objects.get_for_model(Topography)
        try:
            unique_kwargs = context['unique_kwargs'][topography_ct]
        except KeyError:
            unique_kwargs = None
        if unique_kwargs:
            initial_calc_kwargs = unique_kwargs
        else:
            # default initial arguments for form if we don't have unique common arguments
            contact_mechanics_func = AnalysisFunction.objects.get(name="Contact mechanics")
            initial_calc_kwargs = contact_mechanics_func.get_default_kwargs(topography_ct)
            initial_calc_kwargs['substrate_str'] = 'nonperiodic'  # because most topographies are non-periodic

        context['initial_calc_kwargs'] = initial_calc_kwargs

        context['extra_warnings'] = alerts
        context['extra_warnings'].append(
            dict(alert_class='alert-warning',
                 message="""
                 Translucent data points did not converge within iteration limit and may carry large errors.
                 <i>A</i> is the true contact area and <i>A0</i> the apparent contact area,
                 i.e. the size of the provided measurement.""")
        )

        context['limits_calc_kwargs'] = settings.CONTACT_MECHANICS_KWARGS_LIMITS

        return context


class RoughnessParametersCardView(SimpleCardView):

    @staticmethod
    def _convert_value(v):
        if v is not None:
            if math.isnan(v):
                v = None  # will be interpreted as null in JS, replace there with NaN!
                # It's not easy to pass NaN as JSON:
                # https://stackoverflow.com/questions/15228651/how-to-parse-json-string-containing-nan-in-node-js
            elif math.isinf(v):
                return 'infinity'
            else:
                # convert float32 to float, round to fixed number of significant digits
                v = round_to_significant_digits(v.astype(float),
                                                NUM_SIGNIFICANT_DIGITS_RMS_VALUES)
        return v

    def get_context_data(self, **kwargs):
        context = super().get_context_data(**kwargs)

        analyses_success = context['analyses_success']

        data = []
        for analysis in analyses_success:
            analysis_result = analysis.result_obj

            for d in analysis_result:
                d['value'] = self._convert_value(d['value'])

                if not d['direction']:
                    d['direction'] = ''
                if not d['from']:
                    d['from'] = ''
                if not d['symbol']:
                    d['symbol'] = ''

                # put topography in every line
                topo = analysis.subject
                d.update(dict(topography_name=topo.name,
                              topography_url=topo.get_absolute_url()))

            data.extend(analysis_result)

        #
        # find out all existing keys keeping order
        #
        all_keys = []
        for d in data:
            for k in d.keys():
                if k not in all_keys:
                    all_keys.append(k)

        #
        # make sure every dict has all keys
        #
        for k in all_keys:
            for d in data:
                d.setdefault(k)

        #
        # create table
        #
        context.update(dict(
            table_data=data
        ))

        return context


def submit_analyses_view(request):
    """Requests analyses.
    :param request:
    :return: HTTPResponse
    """
    if not request.is_ajax():
        raise Http404

    request_method = request.POST
    user = request.user

    if user.is_anonymous:
        raise PermissionDenied()

    # args_dict = request_method
    try:
        function_id = int(request_method.get('function_id'))
        subjects_ids_json = request_method.get('subjects_ids_json')
        function_kwargs_json = request_method.get('function_kwargs_json')
        function_kwargs = json.loads(function_kwargs_json)
        subjects = subjects_from_json(subjects_ids_json)
    except (KeyError, ValueError, TypeError, json.JSONDecodeError):
        return JsonResponse({'error': 'error in request data'}, status=400)

    #
    # Interpret given arguments
    #
    function = AnalysisFunction.objects.get(id=function_id)

    allowed = True
    for subject in subjects:
        allowed &= subject.is_shared(user)
        if not allowed:
            break

    if allowed:
        analyses = [request_analysis(user, function, subject, **function_kwargs) for subject in subjects]

        status = 200

        #
        # create a collection of analyses such that points to all analyses
        #
        collection = AnalysisCollection.objects.create(name=f"{function.name} for {len(subjects)} subjects.",
                                                       combined_task_state=Analysis.PENDING,
                                                       owner=user)
        collection.analyses.set(analyses)
        #
        # Each finished analysis checks whether related collections are finished, see "topobank.taskapp.tasks"
        #
    else:
        status = 403

    return JsonResponse({}, status=status)


def _contact_mechanics_geometry_figure(values, frame_width, frame_height, topo_unit, topo_size, colorbar_title=None,
                                       value_unit=None):
    """

    :param values: 2D numpy array
    :param frame_width:
    :param frame_height:
    :param topo_unit:
    :param topo_size:
    :param colorbar_title:
    :param value_unit:
    :return:
    """

    x_range = DataRange1d(start=0, end=topo_size[0], bounds='auto', range_padding=5)
    y_range = DataRange1d(start=topo_size[1], end=0, flipped=True, range_padding=5)

    boolean_values = values.dtype == np.bool

    COLORBAR_WIDTH = 50
    COLORBAR_LABEL_STANDOFF = 12

    plot_width = frame_width
    if not boolean_values:
        plot_width += COLORBAR_WIDTH + COLORBAR_LABEL_STANDOFF + 5

    p = figure(x_range=x_range,
               y_range=y_range,
               frame_width=frame_width,
               frame_height=frame_height,
               plot_width=plot_width,
               x_axis_label="Position x ({})".format(topo_unit),
               y_axis_label="Position y ({})".format(topo_unit),
               match_aspect=True,
               toolbar_location="above",
               output_backend=settings.BOKEH_OUTPUT_BACKEND)

    if boolean_values:
        color_mapper = LinearColorMapper(palette=["black", "white"], low=0, high=1)
    else:
        min_val = values.min()
        max_val = values.max()

        color_mapper = LinearColorMapper(palette='Viridis256', low=min_val, high=max_val)

    p.image([np.rot90(values)], x=0, y=topo_size[1], dw=topo_size[0], dh=topo_size[1], color_mapper=color_mapper)

    if not boolean_values:
        colorbar = ColorBar(color_mapper=color_mapper,
                            label_standoff=COLORBAR_LABEL_STANDOFF,
                            width=COLORBAR_WIDTH,
                            location=(0, 0),
                            title=f"{colorbar_title} ({value_unit})")
        p.add_layout(colorbar, "right")

    configure_plot(p)

    return p


def _contact_mechanics_distribution_figure(values, x_axis_label, y_axis_label,
                                           frame_width, frame_height,
                                           x_axis_type='auto',
                                           y_axis_type='auto',
                                           title=None):
    hist, edges = np.histogram(values, density=True, bins=50)

    p = figure(title=title,
               frame_width=frame_width,
               frame_height=frame_height,
               sizing_mode='scale_width',
               x_axis_label=x_axis_label,
               y_axis_label=y_axis_label,
               x_axis_type=x_axis_type,
               y_axis_type=y_axis_type,
               toolbar_location="above",
               output_backend=settings.BOKEH_OUTPUT_BACKEND)

    p.step(edges[:-1], hist, mode="before", line_width=2)

    configure_plot(p)

    return p


def contact_mechanics_data(request):
    """Loads extra data for an analysis card

    :param request:
    :return:
    """
    if not request.is_ajax():
        raise Http404

    request_method = request.POST
    user = request.user

    try:
        analysis_id = int(request_method.get('analysis_id'))
        index = int(request_method.get('index'))
    except (KeyError, ValueError, TypeError):
        return JsonResponse({'error': 'error in request data'}, status=400)

    #
    # Interpret given arguments
    #
    analysis = Analysis.objects.get(id=analysis_id)

    unit = analysis.subject.unit

    if user.has_perm('view_surface', analysis.related_surface):

        #
        # Try to get results from cache
        #
        cache_key = "contact-mechanics-plots-json-analysis-{}-index-{}".format(analysis.id, index)
        plots_json = cache.get(cache_key)
        if plots_json is None:

            #
            # generate plots and save in cache
            #

            pressure_tol = 0  # tolerance for deciding whether point is in contact
            gap_tol = 0  # tolerance for deciding whether point is in contact
            # min_pentol = 1e-12 # lower bound for the penetration tolerance

            #
            # Here we assume a special format for the analysis results
            #
            data_path = analysis.result_obj['data_paths'][index]

            data = default_storage.open(f'{data_path}/nc/results.nc')
            ds = xr.load_dataset(data.open(mode='rb'), engine="h5netcdf")
            # "engine" argument needed after version updates for TopoBank 0.15.0

            pressure = ds['pressure'].values
            contacting_points = ds['contacting_points'].values
            displacement = ds['displacement'].values
            gap = ds['gap'].values

            # gap, displacement

            #
            # calculate contact areas
            #

            patch_ids = assign_patch_numbers(contacting_points, ds.attrs['type'] == 'periodic')[1]
            contact_areas = patch_areas(patch_ids) * analysis.result_obj['area_per_pt']

            #
            # Common figure parameters
            #

            topo = analysis.subject
            aspect_ratio = topo.size_x / topo.size_y
            frame_height = 500
            frame_width = int(frame_height * aspect_ratio)

            MAX_FRAME_WIDTH = 550

            if frame_width > MAX_FRAME_WIDTH:  # rule of thumb, scale down if too wide
                frame_width = MAX_FRAME_WIDTH
                frame_height = int(frame_width / aspect_ratio)

            common_kwargs = dict(frame_width=frame_width,
                                 frame_height=frame_height)

            geometry_figure_common_args = common_kwargs.copy()
            geometry_figure_common_args.update(topo_unit=topo.unit, topo_size=(topo.size_x, topo.size_y))

            plots = {
                #
                #  Geometry figures
                #
                'contact-geometry': _contact_mechanics_geometry_figure(
                    contacting_points,
                    colorbar_title="Contact geometry",
                    **geometry_figure_common_args),
                'contact-pressure': _contact_mechanics_geometry_figure(
                    pressure,
                    colorbar_title=r'Pressure',
                    value_unit='E*',
                    **geometry_figure_common_args),
                'displacement': _contact_mechanics_geometry_figure(
                    displacement,
                    colorbar_title=r'Displacem.',
                    value_unit=unit,
                    **geometry_figure_common_args),
                'gap': _contact_mechanics_geometry_figure(
                    gap,
                    colorbar_title=r'Gap',
                    value_unit=unit,
                    **geometry_figure_common_args),
                #
                # Distribution figures
                #
                'pressure-distribution': _contact_mechanics_distribution_figure(
                    pressure[contacting_points],
                    x_axis_label="Pressure p (E*)",
                    y_axis_label="Probability P(p) (1/E*)",
                    **common_kwargs),
                'gap-distribution': _contact_mechanics_distribution_figure(
                    gap[gap > gap_tol],
                    x_axis_label="Gap g ({})".format(topo.unit),
                    y_axis_label="Probability P(g) (1/{})".format(topo.unit),
                    **common_kwargs),
                'cluster-size-distribution': _contact_mechanics_distribution_figure(
                    contact_areas,
                    x_axis_label="Cluster area A({}²)".format(topo.unit),
                    y_axis_label="Probability P(A)",
                    x_axis_type="log",
                    y_axis_type="log",
                    **common_kwargs),
            }

            plots_json = {pn: json.dumps(json_item(plots[pn])) for pn in plots}
            cache.set(cache_key, plots_json)
        else:
            _log.debug("Using plots from cache.")

        return JsonResponse(plots_json, status=200)
    else:
        return JsonResponse({}, status=403)


def contact_mechanics_dzi(request, pk, index, quantity, dzi_filename):
    try:
        pk = int(pk)
    except ValueError:
        raise Http404()

    try:
        index = int(index)
    except ValueError:
        raise Http404()

    analysis = Analysis.objects.get(id=pk)

    if not request.user.has_perm('view_surface', analysis.related_surface):
        raise PermissionDenied()

    # okay, we have a valid topography and the user is allowed to see it

    data_path = analysis.result_obj['data_paths'][index]
    name = f'{data_path}/dzi/{quantity}/{dzi_filename}'
    url = default_storage.url(name)
    return redirect(url)


def extra_tabs_if_single_item_selected(topographies, surfaces):
    """Return contribution to context for opening extra tabs if a single topography/surface is selected.

    Parameters
    ----------
    topographies: list of topographies
        Use here the result of function `utils.selected_instances`.

    surfaces: list of surfaces
        Use here the result of function `utils.selected_instances`.

    Returns
    -------
    Sequence of dicts, each dict corresponds to an extra tab.

    """
    tabs = []

    if len(topographies) == 1 and len(surfaces) == 0:
        # exactly one topography was selected -> show also tabs of topography
        topo = topographies[0]
        tabs.extend([
            {
                'title': f"{topo.surface.label}",
                'icon': "gem",
                'icon_style_prefix': 'far',
                'href': reverse('manager:surface-detail', kwargs=dict(pk=topo.surface.pk)),
                'active': False,
                'login_required': False,
                'tooltip': f"Properties of surface '{topo.surface.label}'",
            },
            {
                'title': f"{topo.name}",
                'icon': "file",
                'icon_style_prefix': 'far',
                'href': reverse('manager:topography-detail', kwargs=dict(pk=topo.pk)),
                'active': False,
                'login_required': False,
                'tooltip': f"Properties of measurement '{topo.name}'",
            }
        ])
    elif len(surfaces) == 1 and all(t.surface == surfaces[0] for t in topographies):
        # exactly one surface was selected -> show also tab of surface
        surface = surfaces[0]
        tabs.append(
            {
                'title': f"{surface.label}",
                'icon': 'gem',
                'icon_style_prefix': 'far',
                'href': reverse('manager:surface-detail', kwargs=dict(pk=surface.pk)),
                'active': False,
                'login_required': False,
                'tooltip': f"Properties of surface '{surface.label}'",
            }
        )
    return tabs


class AnalysisFunctionDetailView(DetailView):
    """Show analyses for a given analysis function.
    """
    model = AnalysisFunction
    template_name = "analysis/analyses_detail.html"

    def get_context_data(self, **kwargs):
        context = super().get_context_data(**kwargs)

        function = self.object

        effective_topographies, effective_surfaces, subjects_ids_json = selection_to_subjects_json(self.request)

        card = dict(function=function,
                    subjects_ids_json=subjects_ids_json)

        context['card'] = card

        # Decide whether to open extra tabs for surface/topography details
        tabs = extra_tabs_if_single_item_selected(effective_topographies, effective_surfaces)
        tabs.extend([
            {
                'title': f"Analyze",
                'icon': "chart-area",
                'href': reverse('analysis:list'),
                'active': False,
                'login_required': False,
                'tooltip': "Results for selected analysis functions",
            },
            {
                'title': f"{function.name}",
                'icon': "chart-area",
                'href': self.request.path,
                'active': True,
                'login_required': False,
                'tooltip': f"Results for analysis '{function.name}'",
                'show_basket': True,
            }
        ])
        context['extra_tabs'] = tabs

        return context


class AnalysesListView(FormView):
    """View showing analyses from multiple functions.
    """
    form_class = FunctionSelectForm
    success_url = reverse_lazy('analysis:list')
    template_name = "analysis/analyses_list.html"

    def get_initial(self):

        user = self.request.user

        if 'collection_id' in self.kwargs:
            collection_id = self.kwargs['collection_id']
            try:
                collection = AnalysisCollection.objects.get(id=collection_id)
            except AnalysisCollection.DoesNotExist:
                raise Http404("Collection does not exist")

            if collection.owner != user:
                raise PermissionDenied()

            functions = set(a.function for a in collection.analyses.all())
            topographies = set(a.subject for a in collection.analyses.all())

            # as long as we have the current UI (before implementing GH #304)
            # we also set the collection's function and topographies as selection
            # TODO is this still needed?
            topography_selection = instances_to_selection(topographies=topographies)
            self.request.session['selection'] = tuple(topography_selection)
            self.request.session['selected_functions'] = tuple(f.id for f in functions)

        elif 'surface_id' in self.kwargs:
            surface_id = self.kwargs['surface_id']
            try:
                surface = Surface.objects.get(id=surface_id)
            except Surface.DoesNotExist:
                raise PermissionDenied()

            if not user.has_perm('view_surface', surface):
                raise PermissionDenied()

            #
            # So we have an existing surface and are allowed to view it, so we select it
            #
            self.request.session['selection'] = ['surface-{}'.format(surface_id)]

        elif 'topography_id' in self.kwargs:
            topo_id = self.kwargs['topography_id']
            try:
                topo = Topography.objects.get(id=topo_id)
            except Topography.DoesNotExist:
                raise PermissionDenied()

            if not user.has_perm('view_surface', topo.surface):
                raise PermissionDenied()

            #
            # So we have an existing topography and are allowed to view it, so we select it
            #
            self.request.session['selection'] = ['topography-{}'.format(topo_id)]

        return dict(
            functions=AnalysesListView._selected_functions(self.request),
        )

    def post(self, request, *args, **kwargs):  # TODO is this really needed?
        form = self.get_form()
        if form.is_valid():
            return self.form_valid(form)
        else:
            return self.form_invalid(form)

    def form_valid(self, form):
        functions = form.cleaned_data.get('functions', [])
        self.request.session['selected_functions'] = list(t.id for t in functions)
        return super().form_valid(form)

    @staticmethod
    def _selected_functions(request):
        """Returns selected functions as saved in session or, if given, in POST parameters.
        """
        function_ids = request.session.get('selected_functions', [])
        functions = AnalysisFunction.objects.filter(id__in=function_ids)
        return functions

    def get_context_data(self, **kwargs):
        context = super().get_context_data(**kwargs)

        selected_functions = self._selected_functions(self.request)

        effective_topographies, effective_surfaces, subjects_ids_json = selection_to_subjects_json(self.request)

        # for displaying result card, we need a dict for each card,
        # which then can be used to load the result data in the background
        cards = []
        for function in selected_functions:
            cards.append(dict(function=function,
                              subjects_ids_json=subjects_ids_json))

        context['cards'] = cards

        # Decide whether to open extra tabs for surface/topography details
        tabs = extra_tabs_if_single_item_selected(effective_topographies, effective_surfaces)
        tabs.append(
            {
                'title': f"Analyze",
                'icon': "chart-area",
                'icon-style-prefix': 'fas',
                'href': self.request.path,
                'active': True,
                'login_required': False,
                'tooltip': "Results for selected analysis functions",
                'show_basket': True,
            }
        )
        context['extra_tabs'] = tabs

        return context<|MERGE_RESOLUTION|>--- conflicted
+++ resolved
@@ -729,30 +729,9 @@
                 #
                 # find out colors for topographies
                 #
-<<<<<<< HEAD
                 #if analysis.subject not in topography_colors:
                 #    topography_colors[analysis.subject] = next(color_cycle)
                 #    topography_names.append(analysis.subject.name)
-=======
-                if analysis.subject not in topography_colors:
-                    topography_colors[analysis.subject] = next(color_cycle)
-                    topography_names.append(analysis.subject.name)
-
-
-                #
-                # Collect alert messages from analysis results
-                #
-                try:
-                    alerts.extend(analysis_result['alerts'])
-                except KeyError:
-                    pass
-
-            load_axis_label = "Normalized pressure p/E*"
-            area_axis_label = "Fractional contact area A/A0"
-            disp_axis_label = "Normalized mean gap u/h_rms"
-
-            color_cycle = itertools.cycle(Category10[10])
->>>>>>> f6c3390a
 
                 curr_color = next(color_cycle)
 
