--- conflicted
+++ resolved
@@ -607,7 +607,6 @@
                 #
                 # Context information for this data source
                 #
-<<<<<<< HEAD
                 data_sources_dict += [dict(
                     source_name=f'analysis-{analysis.id}',
                     name=subject_display_name,
@@ -628,224 +627,6 @@
                 )]
 
         context['data_sources'] = json.dumps(data_sources_dict)
-=======
-                # prepare unique id for this line
-                glyph_id = f"glyph_{subject_idx}_{series_idx}_line"
-                js_args[glyph_id] = line_glyph  # mapping from Python to JS
-
-                # only indices of visible glyphs appear in "active" lists of both button groups
-                js_code_toggle_callback += f"{glyph_id}.visible = series_btn_group.active.includes({series_idx}) "
-                if is_surface_analysis:
-                    js_code_toggle_callback += f"&& surface_btn_group.active.includes({subject_idx});"
-                elif is_topography_analysis:
-                    js_code_toggle_callback += f"&& topography_btn_group.active.includes({subject_idx - num_surface_subjects});"
-                # Opaqueness of topography lines should be changeable
-                if is_topography_analysis:
-                    js_code_alpha_callback += f"{glyph_id}.glyph.line_alpha = topography_alpha_slider.value;"
-
-                if show_symbols:
-                    # prepare unique id for this symbols
-                    glyph_id = f"glyph_{subject_idx}_{series_idx}_symbol"
-                    js_args[glyph_id] = symbol_glyph  # mapping from Python to JS
-
-                    # only indices of visible glyphs appear in "active" lists of both button groups
-                    js_code_toggle_callback += f"{glyph_id}.visible = series_btn_group.active.includes({series_idx}) "
-                    if is_surface_analysis:
-                        js_code_toggle_callback += f"&& surface_btn_group.active.includes({subject_idx});"
-                    elif is_topography_analysis:
-                        js_code_toggle_callback += f"&& topography_btn_group.active.includes({subject_idx - num_surface_subjects});"
-                        js_code_alpha_callback += f"{glyph_id}.glyph.line_alpha = topography_alpha_slider.value;"
-                        js_code_alpha_callback += f"{glyph_id}.glyph.fill_alpha = topography_alpha_slider.value;"
-
-            #
-            # Collect special values to be shown in the result card
-            #
-            if 'scalars' in analysis_result:
-                for scalar_name, scalar_dict in analysis.result_obj['scalars'].items():
-                    try:
-                        scalar_unit = scalar_dict['unit']
-                        if scalar_unit == '1':
-                            scalar_unit = ''  # we don't want to display '1' as unit
-                        special_values.append((subject, scalar_name,
-                                               scalar_dict['value'], scalar_unit))
-                    except (KeyError, IndexError):
-                        _log.warning("Cannot display scalar '%s' given as '%s'. Skipping.", scalar_name, scalar_dict)
-                        special_values.append((subject, scalar_name, str(scalar_dict), ''))
-
-            #
-            # Collect alert messages from analysis results
-            #
-            try:
-                alerts.extend(analysis_result['alerts'])
-            except KeyError:
-                pass
-
-        #
-        # Adjust visibility of glyphs depending on visibility of series
-        #
-        for series_idx, glyphs in series_glyphs.items():
-            visible = series_idx in series_visible
-            for glyph in glyphs:
-                glyph.visible = visible
-
-        #
-        # Final configuration of the plot
-        #
-
-        configure_plot(plot)
-
-        # plot.legend.click_policy = "hide" # can be used to disable lines by clicking on legend
-        plot.legend.visible = False  # we have extra widgets to disable lines
-        plot.toolbar.active_inspect = None
-
-        #
-        # Adding widgets for switching lines on/off
-        #
-        # ensure a fixed order of the existing series
-        series_button_group = CheckboxGroup(
-            labels=series_names,
-            css_classes=["topobank-series-checkbox"],
-            visible=False,
-            active=list(series_visible))  # active must be list of ints which are indexes in 'labels'
-
-        # create list of checkbox group, one checkbox group for each subject type
-        if has_at_least_one_surface_subject:
-            surface_btn_group = CheckboxGroup(
-                    labels=subject_checkbox_groups[surface_ct],
-                    css_classes=["topobank-subject-checkbox", "topobank-surface-checkbox"],
-                    visible=False,
-                    active=list(range(len(subject_checkbox_groups[surface_ct]))))  # all indices included -> all active
-        else:
-            surface_btn_group = Div(visible=False)
-
-        if has_at_least_one_topography_subject:
-            topography_btn_group = CheckboxGroup(
-                    labels=subject_checkbox_groups[topography_ct],
-                    css_classes=["topobank-subject-checkbox", "topobank-topography-checkbox"],
-                    visible=False,
-                    active=list(range(len(subject_checkbox_groups[topography_ct]))))
-        else:
-            topography_btn_group = Div(visible=False)
-
-        subject_select_all_btn = Button(label="Select all",
-                                        width_policy='min',
-                                        visible=False)
-        subject_deselect_all_btn = Button(label="Deselect all",
-                                          width_policy='min',
-                                          visible=False)
-
-        subject_btn_group_toggle_button_label = "Measurements"
-        if has_at_least_one_surface_subject:
-            subject_btn_group_toggle_button_label = "Average / "+subject_btn_group_toggle_button_label
-        subject_btn_group_toggle_button = Toggle(label=subject_btn_group_toggle_button_label,
-                                                 button_type='primary')
-        series_btn_group_toggle_button = Toggle(label="Data series",
-                                                button_type='primary')
-        options_group_toggle_button = Toggle(label="Plot options",
-                                             button_type='primary')
-
-        topography_alpha_slider = Slider(start=0, end=1, title="Opacity of measurement lines",
-                                         value=DEFAULT_ALPHA_FOR_TOPOGRAPHIES
-                                         if has_at_least_one_surface_subject else 1.0,
-                                         sizing_mode='scale_width',
-                                         step=0.1, visible=False)
-        options_group = column([topography_alpha_slider])
-
-        #
-        # extend mapping of Python to JS objects
-        #
-        js_args['surface_btn_group'] = surface_btn_group
-        js_args['topography_btn_group'] = topography_btn_group
-        js_args['subject_select_all_btn'] = subject_select_all_btn
-        js_args['subject_deselect_all_btn'] = subject_deselect_all_btn
-
-        js_args['series_btn_group'] = series_button_group
-        js_args['topography_alpha_slider'] = topography_alpha_slider
-
-        js_args['subject_btn_group_toggle_btn'] = subject_btn_group_toggle_button
-        js_args['series_btn_group_toggle_btn'] = series_btn_group_toggle_button
-        js_args['options_group_toggle_btn'] = options_group_toggle_button
-
-        #
-        # Toggling visibility of the buttons / checkboxes
-        #
-        toggle_lines_callback = CustomJS(args=js_args, code=js_code_toggle_callback)
-        toggle_subject_checkboxes = CustomJS(args=js_args, code="""
-            surface_btn_group.visible = subject_btn_group_toggle_btn.active;
-            topography_btn_group.visible = subject_btn_group_toggle_btn.active;
-            subject_select_all_btn.visible = subject_btn_group_toggle_btn.active;
-            subject_deselect_all_btn.visible = subject_btn_group_toggle_btn.active;
-        """)
-        toggle_series_checkboxes = CustomJS(args=js_args, code="""
-            series_btn_group.visible = series_btn_group_toggle_btn.active;
-        """)
-        toggle_options = CustomJS(args=js_args, code="""
-            topography_alpha_slider.visible = options_group_toggle_btn.active;
-        """)
-
-        subject_btn_groups = layout([subject_select_all_btn, subject_deselect_all_btn],
-                                    [surface_btn_group],
-                                    [topography_btn_group])
-
-        series_button_group.js_on_click(toggle_lines_callback)
-        if has_at_least_one_surface_subject:
-            surface_btn_group.js_on_click(toggle_lines_callback)
-        if has_at_least_one_topography_subject:
-            topography_btn_group.js_on_click(toggle_lines_callback)
-        subject_btn_group_toggle_button.js_on_click(toggle_subject_checkboxes)
-        series_btn_group_toggle_button.js_on_click(toggle_series_checkboxes)
-        options_group_toggle_button.js_on_click(toggle_options)
-
-        #
-        # Callback for changing opaqueness of measurement lines
-        #
-        topography_alpha_slider.js_on_change('value', CustomJS(args=js_args,
-                                                               code=js_code_alpha_callback))
-
-        #
-        # Callback for toggling lines
-        #
-        subject_select_all_btn.js_on_click(CustomJS(args=js_args, code="""
-            let all_topo_idx = [];
-            for (let i=0; i<topography_btn_group.labels.length; i++) {
-                all_topo_idx.push(i);
-            }
-            topography_btn_group.active = all_topo_idx;
-
-            /** surface_btn_group may just be a div if no averages defined */
-            if ('labels' in surface_btn_group) {
-                let all_surf_idx = [];
-                for (let i=0; i<surface_btn_group.labels.length; i++) {
-                    all_surf_idx.push(i);
-                }
-                surface_btn_group.active = all_surf_idx;
-            }
-        """))
-        subject_deselect_all_btn.js_on_click(CustomJS(args=js_args, code="""
-            surface_btn_group.active = [];
-            topography_btn_group.active = [];
-        """))
-        #
-        # Build layout for buttons underneath plot
-        #
-        widgets = grid([
-            [subject_btn_group_toggle_button, series_btn_group_toggle_button, options_group_toggle_button],
-            [subject_btn_groups, series_button_group, options_group],
-        ])
-
-        #
-        # Convert plot and widgets to HTML, add meta data for template
-        #
-        script, div = components(column(plot, widgets, sizing_mode='scale_width'))
-
-        context.update(dict(
-            plot_script=script,
-            plot_div=div,
-            special_values=special_values,
-            extra_warnings=alerts,
-            topography_colors=json.dumps(list(subject_colors.values())),
-            series_dashes=json.dumps(list(series_dashes.values()))))
->>>>>>> ba43745b
 
         return context
 
