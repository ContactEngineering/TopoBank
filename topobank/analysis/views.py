--- conflicted
+++ resolved
@@ -89,82 +89,6 @@
     return view_class.as_view()(request)
 
 
-<<<<<<< HEAD
-=======
-def _palette_for_topographies(nb_topographies):
-    if nb_topographies <= 10:
-        topography_colors = palettes.Category10_10
-    else:
-        topography_colors = [palettes.Plasma256[k * 256 // nb_topographies] for k in range(nb_topographies)]
-        # we don't want to have yellow as first color
-        topography_colors = topography_colors[nb_topographies // 2:] + topography_colors[:nb_topographies // 2]
-    return topography_colors
-
-
-def _filter_and_order_analyses(analyses):
-    """Order analyses such that surface analyses are coming last (plotted on top).
-
-    The analyses are filtered that that surface analyses
-    are only included if there are more than 1 measurement.
-
-    Parameters
-    ----------
-    analyses: QuerySet
-
-    Returns
-    -------
-    Ordered list of analyses. Analyses for measurements
-    are listed directly after corresponding surface.
-    """
-    surface_ct = ContentType.objects.get_for_model(Surface)
-    sorted_analyses = []
-
-    #
-    # Order analyses by surface
-    # such that for each surface the analyses are ordered by subject id
-    #
-    analysis_groups = OrderedDict()  # always the same order of surfaces for same list of subjects
-    for topography_analysis in sorted([a for a in analyses if a.subject_type != surface_ct],
-                                      key=lambda a: a.subject_id):
-        surface = topography_analysis.subject.surface
-        if not surface in analysis_groups:
-            analysis_groups[surface] = []
-        analysis_groups[surface].append(topography_analysis)
-
-    #
-    # Process groups and collect analyses which are implicitly sorted
-    #
-    analyses_of_surfaces = sorted([a for a in analyses if a.subject_type == surface_ct],
-                                  key=lambda a: a.subject_id)
-    surfaces_of_surface_analyses = [a.subject for a in analyses_of_surfaces]
-    for surface, topography_analyses in analysis_groups.items():
-        try:
-            # Is there an analysis for the corresponding surface?
-            surface_analysis_index = surfaces_of_surface_analyses.index(surface)
-            surface_analysis = analyses_of_surfaces[surface_analysis_index]
-            if surface.num_topographies() > 1:
-                # only show average for surface if more than one topography
-                sorted_analyses.append(surface_analysis)
-                surface_analysis_index = len(sorted_analyses) - 1  # last one
-        except ValueError:
-            # No analysis given for surface, so skip
-            surface_analysis_index = None
-
-        #
-        # Add topography analyses whether there was a surface analysis or not
-        # This will result in same order of topography analysis, no matter whether there was a surface analysis
-        #
-        if surface_analysis_index is None:
-            sorted_analyses.extend(topography_analyses)
-        else:
-            # Insert corresponding topography analyses after surface analyses
-            sorted_analyses = sorted_analyses[:surface_analysis_index+1] + topography_analyses \
-                              + sorted_analyses[surface_analysis_index+1:]
-
-    return sorted_analyses
-
-
->>>>>>> 42a571d5
 def _subject_colors(analyses):
     """Return dict with mapping from subject to color for plotting.
 
@@ -730,8 +654,6 @@
         return context
 
 
-<<<<<<< HEAD
-=======
 class ContactMechanicsCardView(SimpleCardView):
     """View for displaying a card with results from Contact Mechanics analyses.
     """
@@ -885,7 +807,6 @@
         return context
 
 
->>>>>>> 42a571d5
 def submit_analyses_view(request):
     """Requests analyses.
     :param request:
