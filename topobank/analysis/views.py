--- conflicted
+++ resolved
@@ -656,10 +656,6 @@
         # plot.legend.click_policy = "hide" # can be used to disable lines by clicking on legend
         plot.legend.visible = False  # we have extra widgets to disable lines
         plot.toolbar.active_inspect = None
-<<<<<<< HEAD
-=======
-        _configure_plot(plot)
->>>>>>> a1483140
 
         #
         # Adding widgets for switching lines on/off
@@ -1046,29 +1042,6 @@
         return context
 
 
-<<<<<<< HEAD
-=======
-def _configure_plot(plot):
-    """Some often needed settings for bokeh figures.
-
-    Parameters
-    ----------
-    plot: bokeh Figure
-
-    Returns
-    -------
-    None
-    """
-    plot.toolbar.logo = None
-    plot.xaxis.axis_label_text_font_style = "normal"
-    plot.yaxis.axis_label_text_font_style = "normal"
-    plot.xaxis.major_label_text_font_size = "12pt"
-    plot.yaxis.major_label_text_font_size = "12pt"
-    plot.xaxis.formatter = FuncTickFormatter(code="return format_exponential(tick);")
-    plot.yaxis.formatter = FuncTickFormatter(code="return format_exponential(tick);")
-
-
->>>>>>> a1483140
 def submit_analyses_view(request):
     """Requests analyses.
     :param request:
@@ -1303,19 +1276,10 @@
                     **geometry_figure_common_args),
                 'contact-pressure': _contact_mechanics_geometry_figure(
                     pressure,
-<<<<<<< HEAD
                     **geometry_figure_common_args),
                 'displacement': _contact_mechanics_geometry_figure(
                     displacement,
                     value_unit=unit,
-=======
-                    title=r'Pressure',
-                    value_unit='E*',
-                    **geometry_figure_common_args),
-                'displacement': _contact_mechanics_geometry_figure(
-                    displacement,
-                    title=r'Displacem.', value_unit=unit,
->>>>>>> a1483140
                     **geometry_figure_common_args),
                 'gap': _contact_mechanics_geometry_figure(
                     gap, value_unit=unit,
