--- conflicted
+++ resolved
@@ -6,14 +6,6 @@
 function visualizeMap(id, prefixUrl, colorBar = null, downloadButton = null, retryDelay = 5000) {
     $('#' + id).empty();
     $('#' + id).html('<span class="spinner"></span>Creating and loading zoomable image, please wait...')
-<<<<<<< HEAD
-    var requestDzi = function () {
-            $.ajax({
-                url: prefixUrl + 'dzi.json',
-                type: 'get',
-                success: function (meta) {
-                    $('#' + id).empty();
-=======
     var requestDzi = function() {
         $.ajax({
             url: prefixUrl + 'dzi.json',
@@ -53,41 +45,6 @@
                         barThickness: 2
                     });
                 }
->>>>>>> ed64caf6
-
-                    meta.Image.Url = prefixUrl + 'dzi_files/';
-
-                    viewer = new OpenSeadragon.Viewer({
-                        id: id,
-                        tileSources: meta,
-                        showNavigator: true,
-                        navigatorPosition: 'TOP_LEFT',
-                        navigatorSizeRatio: 0.1,
-                        wrapHorizontal: false,
-                        wrapVertical: false,
-                        minZoomImageRatio: 0.5,
-                        maxZoomPixelRatio: 5.0,
-                        crossOriginPolicy: "Anonymous",
-                        showNavigationControl: false
-                    });
-
-                    // Add a scale bar
-                    if (meta.Image.PixelsPerMeter) {
-                        viewer.scalebar({
-                            type: OpenSeadragon.ScalebarType.MICROSCOPY,
-                            pixelsPerMeter: (meta.Image.PixelsPerMeter.Width + meta.Image.PixelsPerMeter.Height) / 2,
-                            minWidth: "75px",
-                            location: OpenSeadragon.ScalebarLocation.BOTTOM_LEFT,
-                            xOffset: 10,
-                            yOffset: 10,
-                            stayInsideImage: true,
-                            color: "black",
-                            fontColor: "black",
-                            backgroundColor: "rgba(255, 255, 255, 0.5)",
-                            fontSize: "large",
-                            barThickness: 2
-                        });
-                    }
 
                     // Add a color bar
                     if (colorBar && meta.Image.ColorbarRange && meta.Image.ColorbarTitle && meta.Image.Colormap) {
