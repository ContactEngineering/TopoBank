--- conflicted
+++ resolved
@@ -103,11 +103,9 @@
             <a class="dropdown-item" data-toggle="modal" data-target="#versionModal">Version Information</a>
             <a class="dropdown-item" href="{% url 'terms' %}">Terms &amp; Conditions</a>
             <div class="dropdown-divider"></div>
-<<<<<<< HEAD
             <a class="dropdown-item" href="{% url 'plugins:plugins-list' %}">Plugins</a>
-=======
+            <div class="dropdown-divider"></div>
             <a class="dropdown-item" target="_blank" href="https://doi.org/10.1088/2051-672X/ac860a">Publication about this site</a>
->>>>>>> f4185b60
             <div class="dropdown-divider"></div>
             <a class="dropdown-item" href="{% url 'help' %}">Help</a>
             <div class="dropdown-divider"></div>
