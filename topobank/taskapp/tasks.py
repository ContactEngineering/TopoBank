--- conflicted
+++ resolved
@@ -113,11 +113,7 @@
     analysis.save()
 
     def save_result(result, task_state):
-<<<<<<< HEAD
-        _log.debug("Saving analysis result...")
-=======
-        _log.debug(f"Saving result of analysis {analysis_id}..")
->>>>>>> ed64caf6
+        _log.debug(f"Saving result of analysis {analysis_id}...")
         analysis.task_state = task_state
         default_storage_replace(f'{analysis.storage_prefix}/result.json',
                                 io.BytesIO(json.dumps(result, cls=NumpyEncoder).encode('utf-8')))
@@ -137,13 +133,8 @@
         subject = analysis.subject
         kwargs['progress_recorder'] = progress_recorder
         kwargs['storage_prefix'] = analysis.storage_prefix
-<<<<<<< HEAD
-        _log.debug("Evaluating analysis function '%s' on subject '%s' (storage prefix '%s')...",
-                   analysis.function.name, subject, analysis.storage_prefix)
-=======
-        _log.debug("Evaluating analysis function '%s' on subject '%s' with kwargs %s..",
-                   analysis.function.name, subject, kwargs)
->>>>>>> ed64caf6
+        _log.debug("Evaluating analysis function '%s' on subject '%s' with kwargs %s and storage prefix '%s'...",
+                   analysis.function.name, subject, kwargs, analysis.storage_prefix)
         result = analysis.function.eval(subject, **kwargs)
         save_result(result, Analysis.SUCCESS)
     except (Topography.DoesNotExist, Surface.DoesNotExist, IntegrityError) as exc:
