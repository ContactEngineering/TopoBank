--- conflicted
+++ resolved
@@ -7,11 +7,7 @@
 
 from ..taskapp.serializers import TaskStateModelSerializer
 from ..users.serializers import UserSerializer
-<<<<<<< HEAD
-from .models import Property, Surface, Topography
-=======
-from .models import Surface, Tag, Topography
->>>>>>> 26eaac00
+from .models import Property, Surface, Tag, Topography
 from .utils import guardian_to_api
 
 _log = logging.getLogger(__name__)
