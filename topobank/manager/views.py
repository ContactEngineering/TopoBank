import datetime
import logging
import os.path
import traceback
from io import BytesIO

import django_tables2 as tables
import numpy as np

from bokeh.embed import components
from bokeh.models import TapTool, OpenURL
from bokeh.plotting import figure, ColumnDataSource

from django.conf import settings
from django.contrib.auth.mixins import UserPassesTestMixin
from django.core.exceptions import PermissionDenied
from django.core.files import File
from django.core.files.storage import FileSystemStorage
from django.core.files.storage import default_storage
from django.db.models import Q
from django.db import transaction
from django.http import HttpResponse, Http404
from django.shortcuts import redirect, render
from django.urls import reverse, reverse_lazy
from django.utils.decorators import method_decorator
from django.utils.safestring import mark_safe
from django.views.generic import DetailView, UpdateView, CreateView, DeleteView, TemplateView, ListView, FormView
from django.views.generic.edit import FormMixin
from django_tables2 import RequestConfig
from django.contrib.staticfiles.storage import staticfiles_storage
from django.contrib import messages

from formtools.wizard.views import SessionWizardView
from guardian.decorators import permission_required_or_403
from guardian.shortcuts import get_users_with_perms, get_objects_for_user
from notifications.signals import notify
from rest_framework.decorators import api_view
from rest_framework.generics import ListAPIView
from rest_framework.pagination import PageNumberPagination
from rest_framework.response import Response
from rest_framework.utils.urls import remove_query_param, replace_query_param
from trackstats.models import Metric, Period

from celery import chain

from .forms import TopographyFileUploadForm, TopographyMetaDataForm, TopographyWizardUnitsForm
from .forms import TopographyForm, SurfaceForm, SurfaceShareForm, SurfacePublishForm
from .models import Topography, Surface, TagModel, NewPublicationTooFastException, LoadTopographyException, \
    PlotTopographyException, PublicationException
from .serializers import SurfaceSerializer, TagSerializer
from .utils import selected_instances, bandwidths_data, get_topography_reader, tags_for_user, get_reader_infos, \
    mailto_link_for_reporting_an_error, current_selection_as_basket_items, filtered_surfaces, \
    filtered_topographies, get_search_term, get_category, get_sharing_status, get_tree_mode, \
    get_permission_table_data
from ..usage_stats.utils import increase_statistics_by_date, increase_statistics_by_date_and_object
from ..users.models import User
from ..publication.models import Publication, MAX_LEN_AUTHORS_FIELD
from .containers import write_surface_container
from ..taskapp.tasks import renew_squeezed_datafile, renew_topography_images, renew_analyses_related_to_topography

from SurfaceTopography.Support.UnitConversion import get_unit_conversion_factor

# create dicts with labels and option values for Select tab
CATEGORY_FILTER_CHOICES = {'all': 'All categories',
                           **{cc[0]: cc[1] + " only" for cc in Surface.CATEGORY_CHOICES}}
SHARING_STATUS_FILTER_CHOICES = {
    'all': 'All accessible surfaces',
    'own': 'Only own surfaces',
    'shared': 'Only surfaces shared with you',
    'published': 'Only surfaces published by anyone',
}
TREE_MODE_CHOICES = ['surface list', 'tag tree']

MAX_PAGE_SIZE = 100
DEFAULT_PAGE_SIZE = 10

DEFAULT_SELECT_TAB_STATE = {
    'search_term': '',  # empty string means: no search
    'category': 'all',
    'sharing_status': 'all',
    'tree_mode': 'surface list',
    'page_size': 10,
    'current_page': 1,
    # all these values are the default if no filter has been applied
    # and the page is loaded the first time
}

MEASUREMENT_TIME_INFO_FIELD = 'acquisition_time'

DEFAULT_CONTAINER_FILENAME = "digital_surface_twin.zip"

_log = logging.getLogger(__name__)

surface_view_permission_required = method_decorator(
    permission_required_or_403('manager.view_surface', ('manager.Surface', 'pk', 'pk'))
    # translates to:
    #
    # In order to access, a specific permission is required. This permission
    # is 'view_surface' for a specific surface. Which surface? This is calculated
    # from view argument 'pk' (the last element in tuple), which is used to get a
    # 'manager.Surface' instance (first element in tuple) with field 'pk' with same value as
    # last element in tuple (the view argument 'pk').
    #
    # Or in pseudocode:
    #
    #  s = Surface.objects.get(pk=view.kwargs['pk'])
    #  assert request.user.has_perm('view_surface', s)
)

surface_update_permission_required = method_decorator(
    permission_required_or_403('manager.change_surface', ('manager.Surface', 'pk', 'pk'))
)

surface_delete_permission_required = method_decorator(
    permission_required_or_403('manager.delete_surface', ('manager.Surface', 'pk', 'pk'))
)

surface_share_permission_required = method_decorator(
    permission_required_or_403('manager.share_surface', ('manager.Surface', 'pk', 'pk'))
)

surface_publish_permission_required = method_decorator(
    permission_required_or_403('manager.publish_surface', ('manager.Surface', 'pk', 'pk'))
)


class TopographyPermissionMixin(UserPassesTestMixin):
    redirect_field_name = None

    def has_surface_permissions(self, perms):
        if 'pk' not in self.kwargs:
            return True

        try:
            topo = Topography.objects.get(pk=self.kwargs['pk'])
        except Topography.DoesNotExist:
            raise Http404()

        return all(self.request.user.has_perm(perm, topo.surface)
                   for perm in perms)

    def test_func(self):
        return NotImplementedError()


class TopographyViewPermissionMixin(TopographyPermissionMixin):
    def test_func(self):
        return self.has_surface_permissions(['view_surface'])


class TopographyUpdatePermissionMixin(TopographyPermissionMixin):
    def test_func(self):
        return self.has_surface_permissions(['view_surface', 'change_surface'])


class ORCIDUserRequiredMixin(UserPassesTestMixin):
    def test_func(self):
        return not self.request.user.is_anonymous


#
# Using a wizard because we need intermediate calculations
#
# There are 3 forms, used in 3 steps (0,1, then 2):
#
# 0: loading of the topography file
# 1: choosing the data source, add measurement date and a description
# 2: adding physical size and units (for data which is not available in the file, for 1D or 2D)
#
# Maybe an alternative would be to use AJAX calls as described here (under "GET"):
#
#  https://sixfeetup.com/blog/making-your-django-templates-ajax-y
#
class TopographyCreateWizard(ORCIDUserRequiredMixin, SessionWizardView):
    form_list = [TopographyFileUploadForm, TopographyMetaDataForm, TopographyWizardUnitsForm]
    template_name = 'manager/topography_wizard.html'
    file_storage = FileSystemStorage(location=os.path.join(settings.MEDIA_ROOT, 'topographies/wizard'))

    def get_form_initial(self, step):

        initial = {}

        if step in ['upload']:
            #
            # Pass surface in order to
            # - have it later in done() method (for upload)
            #
            # make sure that the surface exists and belongs to the current user
            try:
                surface = Surface.objects.get(id=int(self.kwargs['surface_id']))
            except Surface.DoesNotExist:
                raise PermissionDenied()
            if not self.request.user.has_perm('change_surface', surface):
                raise PermissionDenied()

            initial['surface'] = surface

        if step in ['metadata', 'units']:
            # provide datafile attribute from first step
            step0_data = self.get_cleaned_data_for_step('upload')
            datafile = step0_data['datafile']
            channel_infos = step0_data['channel_infos']

        if step == 'metadata':
            initial['name'] = os.path.basename(datafile.name)  # the original file name
            # Use the latest data available on all channels as initial measurement date, if any - see GH #433
            measurement_dates = []
            for ch in channel_infos:
                try:
                    measurement_time_str = ch.info[MEASUREMENT_TIME_INFO_FIELD]
                    measurement_time = datetime.datetime.strptime(measurement_time_str, '%Y-%m-%d %H:%M:%S')
                    measurement_dates.append(measurement_time.date())  # timezone is not known an not taken into account
                except KeyError:
                    # measurement time not available in channel
                    pass
                except ValueError as exc:
                    _log.info(f'Found measurement timestamp in file {datafile.name}, but could not parse: {exc}')

            initial['measurement_date'] = max(measurement_dates, default=None)

        if step in ['units']:

            step1_data = self.get_cleaned_data_for_step('metadata') or {'data_source': 0}
            # in case the form doesn't validate, the first data source is chosen, workaround for GH 691

            channel = int(step1_data['data_source'])
            channel_info = channel_infos[channel]

            #
            # Set initial size
            #

            has_2_dim = channel_info.dim == 2
            physical_sizes = channel_info.physical_sizes
            physical_sizes_is_None = (physical_sizes is None) or (physical_sizes == (None,)) \
                                     or (physical_sizes == (None, None))
            # workaround for GH 299 in PyCo and GH 446 in TopoBank

            if physical_sizes_is_None:
                initial_size_x, initial_size_y = None, None
                # both database fields are always set, also for 1D topographies
            elif has_2_dim:
                initial_size_x, initial_size_y = physical_sizes
            else:
                initial_size_x, = physical_sizes  # size is always a tuple
                initial_size_y = None  # needed for database field

            initial['size_x'] = initial_size_x
            initial['size_y'] = initial_size_y

            initial['size_editable'] = physical_sizes_is_None

            initial['is_periodic'] = False  # so far, this is not returned by the readers

            #
            # Set unit
            #
            initial['unit'] = channel_info.unit
            initial['unit_editable'] = initial['unit'] is None

            #
            # Set initial height scale factor
            #
            height_scale_factor_missing = channel_info.height_scale_factor is None  # missing in file
            initial['height_scale_editable'] = height_scale_factor_missing
            initial['height_scale'] = 1 if height_scale_factor_missing else channel_info.height_scale_factor

            #
            # Set initial undefined data; note that we do not know at this point if there is undefined data since
            # the file has never been read fully. We here only read headers; the file is only fully read in Celery
            # tasks. This is to limit memory usage of the main Django server.
            #
            initial['fill_undefined_data_mode'] = Topography.FILL_UNDEFINED_DATA_MODE_NOFILLING

            #
            # Set initial detrend mode
            #
            initial['detrend_mode'] = 'center'

            #
            # Set resolution (only for having the data later in the done method)
            #
            # TODO Can this be passed to done() differently? Creating the reader again later e.g.?
            #
            if has_2_dim:
                initial['resolution_x'], initial['resolution_y'] = channel_info.nb_grid_pts
            else:
                initial['resolution_x'], = channel_info.nb_grid_pts
                initial['resolution_y'] = None

        return initial

    def get_form_kwargs(self, step=None):

        kwargs = super().get_form_kwargs(step)

        if step in ['metadata', 'units']:
            # provide datafile attribute and reader from first step
            step0_data = self.get_cleaned_data_for_step('upload')
            channel_infos = step0_data['channel_infos']

        if step == 'metadata':

            def clean_channel_name(s):
                """Restrict data shown in the dropdown for the channel name.
                :param s: channel name as found in the file
                :return: string without NULL characters, 100 chars maximum
                """
                if s is None:
                    return "(unknown)"
                return s.strip('\0')[:100]

            #
            # Set data source choices based on file contents
            #
            kwargs['data_source_choices'] = [(k, clean_channel_name(channel_info.name)) for k, channel_info in
                                             enumerate(channel_infos)
                                             if not (('unit' in channel_info.info)
                                                     and isinstance(channel_info.info['unit'], tuple))]

            #
            # Set surface in order to check for duplicate topography names
            #
            kwargs['surface'] = step0_data['surface']
            kwargs['autocomplete_tags'] = tags_for_user(self.request.user)

        if step in ['units']:
            step1_data = self.get_cleaned_data_for_step('metadata') or {'data_source': 0}
            # in case the form doesn't validate, the first data source is chosen, workaround for GH 691
            # TODO: why can this happen? handle differently?

            channel = int(step1_data['data_source'])
            channel_info = channel_infos[channel]

            has_2_dim = channel_info.dim == 2
            no_sizes_given = channel_info.physical_sizes is None

            # only allow periodic topographies in case of 2 dimension
            kwargs['allow_periodic'] = has_2_dim and no_sizes_given  # TODO simplify in 'no_sizes_given'?
            kwargs['has_size_y'] = has_2_dim  # TODO find common term, now we have 'has_size_y' and 'has_2_dim'
            kwargs['has_undefined_data'] = channel_info.has_undefined_data

        return kwargs

    def get_context_data(self, form, **kwargs):
        context = super().get_context_data(form, **kwargs)
        surface = Surface.objects.get(id=int(self.kwargs['surface_id']))
        context['surface'] = surface

        redirect_in_get = self.request.GET.get("redirect")
        redirect_in_post = self.request.POST.get("redirect")

        if redirect_in_get:
            context.update({'cancel_action': redirect_in_get})
        elif redirect_in_post:
            context.update({'cancel_action': redirect_in_post})

        #
        # We want to display information about readers directly on upload page
        #
        if self.steps.current == "upload":
            context['reader_infos'] = get_reader_infos()

        #
        # Add context needed for tabs
        #
        context['extra_tabs'] = [
            {
                'title': f"{surface}",
                'icon': "gem",
                'icon_style_prefix': 'far',
                'href': reverse('manager:surface-detail', kwargs=dict(pk=surface.pk)),
                'active': False,
                'tooltip': f"Properties of surface '{surface.label}'"
            },
            {
                'title': f"Add topography",
                'icon': "plus-square",
                'icon_style_prefix': 'far',
                'href': self.request.path,
                'active': True,
                'tooltip': f"Adding a topography to surface '{surface.label}'"
            }
        ]

        return context

    def done(self, form_list, **kwargs):
        """Finally use the form data when after finishing the wizard.

        :param form_list: list of forms
        :param kwargs:
        :return: HTTPResponse
        """
        #
        # collect all data from forms
        #
        d = dict((k, v) for form in form_list for k, v in form.cleaned_data.items())

        #
        # Check whether given surface can be altered by this user
        #
        surface = d['surface']
        if not self.request.user.has_perm('change_surface', surface):
            raise PermissionDenied()

        #
        # move file to the permanent storage (wizard's files will be deleted)
        #
        new_path = os.path.join(self.request.user.get_media_path(),
                                os.path.basename(d['datafile'].name))
        with d['datafile'].open(mode='rb') as datafile:
            d['datafile'] = default_storage.save(new_path, File(datafile))

        #
        # Set the topography's creator to the current user uploading the file
        #
        d['creator'] = self.request.user

        #
        # Remove helper data
        #
        del d['channel_infos']
        del d['resolution_value']
        del d['resolution_unit']
        del d['tip_radius_value']
        del d['tip_radius_unit']

        #
        # create topography in database
        #
        instance = Topography(**d)
        instance.save()
        # we save once so the member variables like "data_source"
        # have the correct type for the next step

        #
        # Note that we do not need to read the file, since it has
        # already been opened by the form.
        # Trigger some calculations in background.
        #
        _log.info("Creating squeezed datafile, images and analyses...")
        transaction.on_commit(chain(renew_squeezed_datafile.si(instance.id), renew_topography_images.si(instance.id),
                                    renew_analyses_related_to_topography.si(instance.id)).delay)

        #
        # Notify other others with access to the topography
        #
        topo = Topography.objects.get(id=instance.id)
        other_users = get_users_with_perms(topo.surface).filter(~Q(id=self.request.user.id))
        for u in other_users:
            notify.send(sender=self.request.user, verb='create', target=topo, recipient=u,
                        description=f"User '{self.request.user.name}' has created the topography '{topo.name}' " + \
                                    f"in surface '{topo.surface.name}'.",
                        href=reverse('manager:topography-detail', kwargs=dict(pk=topo.pk)))

        #
        # The topography could be correctly loaded and we show a page with details
        #
        return redirect('manager:topography-detail', pk=topo.pk)


class CorruptedTopographyView(TemplateView):
    template_name = "manager/topography_corrupted.html"

    def get_context_data(self, **kwargs):
        context = super().get_context_data(**kwargs)
        surface = Surface.objects.get(id=kwargs['surface_id'])
        context['surface'] = surface
        #
        # Add context needed for tabs
        #
        context['extra_tabs'] = [
            {
                'title': f"{surface}",
                'icon': "gem",
                'icon_style_prefix': 'far',
                'href': reverse('manager:surface-detail', kwargs=dict(pk=surface.pk)),
                'active': False,
                'tooltip': f"Properties of surface '{surface.label}'"
            },
            {
                'title': f"Corrupted File",
                'icon': "flash",
                'href': self.request.path,
                'active': True,
                'tooltip': f"Failure while uploading a new file"
            }
        ]
        return context


class TopographyUpdateView(TopographyUpdatePermissionMixin, UpdateView):
    model = Topography
    form_class = TopographyForm

    def get_form_kwargs(self):
        kwargs = super().get_form_kwargs()

        topo = self.object

        kwargs['has_size_y'] = topo.size_y is not None
        kwargs['autocomplete_tags'] = tags_for_user(self.request.user)

        toporeader = get_topography_reader(topo.datafile, format=topo.datafile_format)

        channel_info = toporeader.channels[topo.data_source]
        has_2_dim = channel_info.dim == 2
        no_sizes_given = channel_info.physical_sizes is None

        kwargs['allow_periodic'] = has_2_dim and no_sizes_given
        kwargs['has_undefined_data'] = topo.has_undefined_data
        return kwargs

    def form_valid(self, form):

        topo = self.object
        user = self.request.user
        notification_msg = f"User {user} changed topography '{topo.name}'. Changed fields: {','.join(form.changed_data)}."

        #
        # If a significant field changes, renew squeezed datafile, all analyses, and also thumbnail
        #
        # changed_dict = topo.tracker.changed()  # key: field name, value: previous field value
        changed_fields = form.changed_data

        _log.debug("These fields have been changed according to form: %s", changed_fields)

        significant_fields = {'size_x', 'size_y', 'unit', 'is_periodic', 'height_scale',
                              'fill_undefined_data_mode', 'detrend_mode', 'datafile', 'data_source',
                              'instrument_type',  # , 'instrument_parameters'
                              # 'tip_radius_value', 'tip_radius_unit',
                             }
        significant_fields_with_changes = set(changed_fields).intersection(significant_fields)

        # check instrument_parameters manually, since this is not detected properly
        if form.cleaned_data['instrument_parameters'] != form.initial['instrument_parameters']:
            significant_fields_with_changes.add('instrument_parameters')
            _log.info("Instrument parameters changed:")
            _log.info("  before: %s", form.initial['instrument_parameters'])
            _log.info("  after:  %s", form.cleaned_data['instrument_parameters'])

        if len(significant_fields_with_changes) > 0:
            _log.info(f"During edit of topography id={topo.id} some significant fields changed: " +
                      f"{significant_fields_with_changes}.")
            _log.info("Renewing squeezed datafile, images and analyses...")
            # Images and analyses can only be computed after the squeezed file has been renewed
            transaction.on_commit(chain(renew_squeezed_datafile.si(topo.id), renew_topography_images.si(topo.id),
                                        renew_analyses_related_to_topography.si(topo.id)).delay)
            notification_msg += f"\nBecause significant fields have changed, all related analyses are recalculated now."
        else:
            _log.info("Changes not significant for renewal of thumbnails or analysis results.")

        #
        # notify other users
        #
        other_users = get_users_with_perms(topo.surface).filter(~Q(id=user.id))
        for u in other_users:
            notify.send(sender=user, verb='change', target=topo,
                        recipient=u,
                        description=notification_msg,
                        href=reverse('manager:topography-detail', kwargs=dict(pk=topo.pk)))

        return super().form_valid(form)

    def get_success_url(self):
        if "save-stay" in self.request.POST:
            return reverse('manager:topography-update', kwargs=dict(pk=self.object.pk))
        else:
            return reverse('manager:topography-detail', kwargs=dict(pk=self.object.pk))

    def get_context_data(self, **kwargs):
        context = super().get_context_data(**kwargs)

        topo = self.object
        try:
            context['topography_next'] = topo.get_next_by_measurement_date(surface=topo.surface).id
        except Topography.DoesNotExist:
            context['topography_next'] = topo.id
        try:
            context['topography_prev'] = topo.get_previous_by_measurement_date(surface=topo.surface).id
        except Topography.DoesNotExist:
            context['topography_prev'] = topo.id

        #
        # Add context needed for tabs
        #
        context['extra_tabs'] = [
            {
                'title': f"{topo.surface.label}",
                'icon': "gem",
                'icon_style_prefix': 'far',
                'href': reverse('manager:surface-detail', kwargs=dict(pk=topo.surface.pk)),
                'active': False,
                'tooltip': f"Properties of surface '{topo.surface.label}'"
            },
            {
                'title': f"{topo.name}",
                'icon': "file",
                'icon_style_prefix': 'far',
                'href': reverse('manager:topography-detail', kwargs=dict(pk=topo.pk)),
                'active': False,
                'tooltip': f"Properties of topography '{topo.name}'"
            },
            {
                'title': f"Edit Topography",
                'icon': "pencil",
                'href': self.request.path,
                'active': True,
                'tooltip': f"Editing topography '{topo.name}'"
            }
        ]

        return context


def topography_plot(request, pk):
    """Render an HTML snippet with topography plot"""
    try:
        pk = int(pk)
        topo = Topography.objects.get(pk=pk)
        assert request.user.has_perm('view_surface', topo.surface)
    except (ValueError, Topography.DoesNotExist, AssertionError):
        raise PermissionDenied()  # This should be shown independent of whether the surface exists

    errors = []  # list of dicts with keys 'message' and 'link'
    context = {}

    plotted = False

    try:
        plot = topo.get_plot()
        plotted = True
    except LoadTopographyException as exc:
        err_message = "Topography '{}' (id: {}) cannot be loaded unexpectedly.".format(
            topo.name, topo.id)
        _log.error(err_message)
        link = mailto_link_for_reporting_an_error(f"Failure loading topography (id: {topo.id})",
                                                  "Plotting measurement",
                                                  err_message,
                                                  traceback.format_exc())

        errors.append(dict(message=err_message, link=link))
    except PlotTopographyException as exc:
        err_message = "Topography '{}' (id: {}) cannot be plotted.".format(topo.name, topo.id)
        _log.error(err_message)
        link = mailto_link_for_reporting_an_error(f"Failure plotting measurement (id: {topo.id})",
                                                  "Plotting measurement",
                                                  err_message,
                                                  traceback.format_exc())

        errors.append(dict(message=err_message, link=link))

    if plotted:
        script, div = components(plot)
        context['image_plot_script'] = script
        context['image_plot_div'] = div

    context['errors'] = errors

    return render(request, 'manager/topography_plot.html', context=context)


class TopographyDetailView(TopographyViewPermissionMixin, DetailView):
    model = Topography
    context_object_name = 'topography'

    def get_context_data(self, **kwargs):
        context = super().get_context_data(**kwargs)

        topo = self.object
        try:
            context['topography_next'] = topo.get_next_by_measurement_date(surface=topo.surface).id
        except Topography.DoesNotExist:
            context['topography_next'] = topo.id
        try:
            context['topography_prev'] = topo.get_previous_by_measurement_date(surface=topo.surface).id
        except Topography.DoesNotExist:
            context['topography_prev'] = topo.id

        #
        # Add context needed for tabs
        #
        context['extra_tabs'] = [
            {
                'title': f"{topo.surface.label}",
                'icon': "gem",
                'icon_style_prefix': 'far',
                'href': reverse('manager:surface-detail', kwargs=dict(pk=topo.surface.pk)),
                'active': False,
                'login_required': False,
                'tooltip': f"Properties of surface '{topo.surface.label}'"
            },
            {
                'title': f"{topo.name}",
                'icon': "file",
                'icon_style_prefix': 'far',
                'href': self.request.path,
                'active': True,
                'login_required': False,
                'tooltip': f"Properties of topography '{topo.name}'"
            }
        ]

        return context


class TopographyDeleteView(TopographyUpdatePermissionMixin, DeleteView):
    model = Topography
    context_object_name = 'topography'
    success_url = reverse_lazy('manager:select')

    def get_success_url(self):
        user = self.request.user
        topo = self.object
        surface = topo.surface

        link = reverse('manager:surface-detail', kwargs=dict(pk=surface.pk))
        #
        # notify other users
        #
        other_users = get_users_with_perms(surface).filter(~Q(id=user.id))
        for u in other_users:
            notify.send(sender=user, verb="delete",
                        recipient=u,
                        description=f"User '{user.name}' deleted topography '{topo.name}' " + \
                                    f"from surface '{surface.name}'.",
                        href=link)

        return link

    def get_context_data(self, **kwargs):
        context = super().get_context_data(**kwargs)
        topo = self.object
        surface = topo.surface
        context['extra_tabs'] = [
            {
                'title': f"{topo.surface.label}",
                'icon': "gem",
                'icon_style_prefix': 'far',
                'href': reverse('manager:surface-detail', kwargs=dict(pk=topo.surface.pk)),
                'active': False,
                'tooltip': f"Properties of surface '{topo.surface.label}'"
            },
            {
                'title': f"{topo.name}",
                'icon': "file",
                'icon_style_prefix': 'far',
                'href': reverse('manager:topography-detail', kwargs=dict(pk=topo.pk)),
                'active': False,
                'tooltip': f"Properties of topography '{topo.name}'"
            },
            {
                'title': f"Delete Topography?",
                'icon': "trash",
                'href': self.request.path,
                'active': True,
                'tooltip': f"Conforming deletion of topography '{topo.name}'"
            }
        ]
        return context


class SelectView(TemplateView):
    template_name = "manager/select.html"

    def dispatch(self, request, *args, **kwargs):
        # count this view event for statistics
        metric = Metric.objects.SEARCH_VIEW_COUNT
        increase_statistics_by_date(metric, period=Period.DAY)
        return super().dispatch(request, *args, **kwargs)

    def get_context_data(self, **kwargs):
        context = super().get_context_data(**kwargs)

        session = self.request.session

        search_term = get_search_term(self.request)
        if search_term:
            # When searching, we want the default select tab state except for
            # the search term, which is taken from thr request parameters.
            # If not using the default select tab state, this can result
            # in "Load Error!" on the page (#543) because e.g. page 2
            # is not available in the result.
            select_tab_state = DEFAULT_SELECT_TAB_STATE.copy()
            select_tab_state['search_term'] = search_term
        else:
            # .. otherwise keep search term from session variable 'select_tab_state'
            #    and all other state settings
            select_tab_state = session.get('select_tab_state',
                                           default=DEFAULT_SELECT_TAB_STATE.copy())

        # key: tree mode
        context['base_urls'] = {
            'surface list': self.request.build_absolute_uri(reverse('manager:search')),
            'tag tree': self.request.build_absolute_uri(reverse('manager:tag-list')),
        }

        context['category_filter_choices'] = CATEGORY_FILTER_CHOICES.copy()

        if self.request.user.is_anonymous:
            # Anonymous user have only one choice
            context['sharing_status_filter_choices'] = {
                'published': SHARING_STATUS_FILTER_CHOICES['published']
            }
            select_tab_state['sharing_status'] = 'published'  # this only choice should be selected
        else:
            context['sharing_status_filter_choices'] = SHARING_STATUS_FILTER_CHOICES.copy()

        context['select_tab_state'] = select_tab_state.copy()

        # The session needs a default for the state of the select tab
        session['select_tab_state'] = select_tab_state

        return context


class SurfaceCreateView(ORCIDUserRequiredMixin, CreateView):
    model = Surface
    form_class = SurfaceForm

    def get_form_kwargs(self):
        kwargs = super().get_form_kwargs()
        kwargs['autocomplete_tags'] = tags_for_user(self.request.user)
        return kwargs

    def get_initial(self, *args, **kwargs):
        initial = super(SurfaceCreateView, self).get_initial()
        initial = initial.copy()
        initial['creator'] = self.request.user
        return initial

    def get_success_url(self):
        return reverse('manager:surface-detail', kwargs=dict(pk=self.object.pk))

    def get_context_data(self, **kwargs):
        context = super().get_context_data(**kwargs)

        context['extra_tabs'] = [
            {
                'title': f"Create surface",
                'icon': "plus-square",
                'icon_style_prefix': 'far',
                'href': self.request.path,
                'active': True,
                'tooltip': "Creating a new surface"
            }
        ]
        return context


class SurfaceDetailView(DetailView):
    model = Surface
    context_object_name = 'surface'

    @surface_view_permission_required
    def dispatch(self, request, *args, **kwargs):
        return super().dispatch(request, *args, *kwargs)

    def get_context_data(self, **kwargs):
        context = super().get_context_data(**kwargs)

        surface = self.object
        #
        # Count this event for statistics
        #
        increase_statistics_by_date_and_object(Metric.objects.SURFACE_VIEW_COUNT,
                                               period=Period.DAY, obj=surface)

        #
        # bandwidth data
        #
        bw_data = bandwidths_data(surface.topography_set.all())

        # filter out all entries with errors and display error messages
        bw_data_with_errors = [x for x in bw_data if x['error_message'] is not None]
        bw_data_without_errors = [x for x in bw_data if x['error_message'] is None]

        context['bandwidths_data_with_errors'] = bw_data_with_errors

        #
        # Plot bandwidths with bokeh
        #

        if len(bw_data_without_errors) > 0:

            bar_height = 0.95

            bw_left = [bw['lower_bound'] for bw in bw_data_without_errors]
            bw_right = [bw['upper_bound'] for bw in bw_data_without_errors]
            bw_center = np.exp((np.log(bw_left)+np.log(bw_right))/2)  # we want to center on log scale
            bw_unrel_limit = [bw['short_reliability_cutoff'] for bw in bw_data_without_errors]
            bw_names = [bw['topography'].name for bw in bw_data_without_errors]
            bw_topography_links = [bw['link'] for bw in bw_data_without_errors]
            bw_thumbnail_links = [reverse('manager:topography-thumbnail',
                                          kwargs=dict(pk=bw['topography'].pk))
                                  for bw in bw_data_without_errors]
            bw_y = list(range(0, len(bw_data_without_errors)))

            bw_unrel_source = ColumnDataSource(dict(y=bw_y, left=bw_left, right=bw_unrel_limit, name=bw_names))
            bw_source = ColumnDataSource(dict(y=bw_y, left=bw_left, right=bw_right, center=bw_center,
                                              name=bw_names,
                                              topography_link=bw_topography_links,
                                              thumbnail_link=bw_thumbnail_links))

            x_range = (min(bw_left), max(bw_right))

            TOOL_TIPS = """
            <div class="bandwidth-hover-box">
                <img src="@thumbnail_link" height="80" width="80" alt="Thumbnail is missing, sorry">
                <span>@name</span>
            </div>
            """

            plot = figure(x_range=x_range,
                          x_axis_label="Bandwidth",
                          x_axis_type="log",
                          sizing_mode='stretch_width',
                          tools=["tap", "hover"],
                          toolbar_location=None,
                          tooltips=TOOL_TIPS)

            unrel_hbar_renderer = plot.hbar(y="y", left="left", right="right", height=bar_height, color='#dc3545',
                                      name='bandwidths', legend_label="Unreliable bandwidth", source=bw_unrel_source)
            unrel_hbar_renderer.nonselection_glyph = None  # makes glyph invariant on selection

            hbar_renderer = plot.hbar(y="y", left="left", right="right", height=bar_height, color='#2c90d9',
                                      name='bandwidths', legend_label="Reliable bandwidth", source=bw_source, level="underlay")
            hbar_renderer.nonselection_glyph = None  # makes glyph invariant on selection
            plot.hover.renderers = [hbar_renderer]

            plot.yaxis.visible = False
            plot.grid.visible = False
            plot.outline_line_color = None
<<<<<<< HEAD
            plot.legend.location = "top_left"
            plot.legend.title = "Reliability of the bandwidth"
            plot.legend.title_text_font_style = "bold"
            plot.legend.background_fill_color = "#f0f0f0"
            plot.legend.border_line_width = 3
            plot.legend.border_line_cap = "round"
=======
>>>>>>> 06768af3

            # make that 1 single topography does not look like a block
            if len(bw_data_without_errors) == 1:
                plot.y_range.end = bar_height * 1.5

            # make clicking a bar going opening a new page
            taptool = plot.select(type=TapTool)
            taptool.callback = OpenURL(url="@topography_link", same_tab=True)

            # include plot into response
            bw_plot_script, bw_plot_div = components(plot)
            context['plot_script'] = bw_plot_script
            context['plot_div'] = bw_plot_div

        #
        # permission data
        #
        ACTIONS = ['view', 'change', 'delete', 'share']  # defines the order of permissions in table

        surface_perms_table = get_permission_table_data(surface, self.request.user, ACTIONS)

        context['permission_table'] = {
            'head': [''] + ACTIONS,
            'body': surface_perms_table
        }

        #
        # Build tab information
        #
        context['extra_tabs'] = [
            {
                'title': surface.label,
                'icon': "gem",
                'icon_style_prefix': 'far',
                'href': self.request.path,
                'active': True,
                'login_required': False,
                'tooltip': f"Properties of surface '{surface.label}'"
            }
        ]

        #
        # Build urls for version selection in dropdown
        #
        def version_label_from_publication(pub):
            return f'Version {pub.version} ({pub.datetime.date()})' if pub else 'Work in progress'

        if surface.is_published:
            original_surface = surface.publication.original_surface
            context['this_version_label'] = version_label_from_publication(surface.publication)
            context['publication_url'] = self.request.build_absolute_uri(surface.publication.get_absolute_url())
            context['license_info'] = settings.CC_LICENSE_INFOS[surface.publication.license]
        else:
            original_surface = surface
            context['this_version_label'] = version_label_from_publication(None)

        publications = Publication.objects.filter(original_surface=original_surface).order_by('version')
        version_dropdown_items = []

        if self.request.user.has_perm('view_surface', original_surface):
            # Only add link to original surface if user is allowed to view
            version_dropdown_items.append({
                'label': version_label_from_publication(None),
                'surface': original_surface,
            })

        for pub in publications:
            version_dropdown_items.append({
                'label': version_label_from_publication(pub),
                'surface': pub.surface,
            })
        context['version_dropdown_items'] = version_dropdown_items

        version_badge_text = ''
        if surface.is_published:
            if context['this_version_label'] != version_dropdown_items[-1]['label']:
                version_badge_text += 'Newer version available'
        elif len(publications) > 0:
            version_badge_text += 'Published versions available'

        context['version_badge_text'] = version_badge_text

        # add formats to show citations for
        context['citation_flavors'] = [
            ('Text format with link', 'html', False),  # title, flavor, use <pre><code>...</code></pre>
            ('RIS format', 'ris', True),
            ('BibTeX format', 'bibtex', True),
            ('BibLaTeX format', 'biblatex', True),
        ]

        return context


class SurfaceUpdateView(UpdateView):
    model = Surface
    form_class = SurfaceForm

    @surface_update_permission_required
    def dispatch(self, request, *args, **kwargs):
        return super().dispatch(request, *args, *kwargs)

    def get_form_kwargs(self):
        kwargs = super().get_form_kwargs()
        kwargs['autocomplete_tags'] = tags_for_user(self.request.user)
        return kwargs

    def form_valid(self, form):
        surface = self.object
        user = self.request.user
        notification_msg = f"User {user} changed surface '{surface.name}'. Changed fields: {','.join(form.changed_data)}."

        #
        # notify other users
        #
        other_users = get_users_with_perms(surface).filter(~Q(id=user.id))
        for u in other_users:
            notify.send(sender=user, verb='change', target=surface,
                        recipient=u,
                        description=notification_msg,
                        href=reverse('manager:surface-detail', kwargs=dict(pk=surface.pk)))

        return super().form_valid(form)

    def get_context_data(self, **kwargs):
        context = super().get_context_data(**kwargs)
        surface = self.object

        context['extra_tabs'] = [
            {
                'title': f"{surface.label}",
                'icon': "gem",
                'icon_style_prefix': 'far',
                'href': reverse('manager:surface-detail', kwargs=dict(pk=surface.pk)),
                'active': False,
                'tooltip': f"Properties of surface '{surface.label}'"
            },
            {
                'title': f"Edit surface",
                'icon': "pencil",
                'href': self.request.path,
                'active': True,
                'tooltip': f"Editing surface '{surface.label}'"
            }
        ]

        return context

    def get_success_url(self):
        return reverse('manager:surface-detail', kwargs=dict(pk=self.object.pk))


class SurfaceDeleteView(DeleteView):
    model = Surface
    context_object_name = 'surface'
    success_url = reverse_lazy('manager:select')

    @surface_delete_permission_required
    def dispatch(self, request, *args, **kwargs):
        return super().dispatch(request, *args, *kwargs)

    def get_success_url(self):
        user = self.request.user
        surface = self.object

        link = reverse('manager:select')
        #
        # notify other users
        #
        other_users = get_users_with_perms(surface).filter(~Q(id=user.id))
        for u in other_users:
            notify.send(sender=user, verb="delete",
                        recipient=u,
                        description=f"User '{user.name}' deleted surface '{surface.name}'.",
                        href=link)
        return link

    def get_context_data(self, **kwargs):
        context = super().get_context_data(**kwargs)
        surface = self.object
        #
        # Add context needed for tabs
        #
        context['extra_tabs'] = [
            {
                'title': f"{surface.label}",
                'icon': "gem",
                'icon_style_prefix': 'far',
                'href': reverse('manager:surface-detail', kwargs=dict(pk=surface.pk)),
                'active': False,
                'tooltip': f"Properties of surface '{surface.label}'"
            },
            {
                'title': f"Delete Surface?",
                'icon': "trash",
                'href': self.request.path,
                'active': True,
                'tooltip': f"Conforming deletion of surface '{surface.label}'"
            }
        ]
        return context


class SurfaceShareView(FormMixin, DetailView):
    model = Surface
    context_object_name = 'surface'
    template_name = "manager/share.html"
    form_class = SurfaceShareForm

    @surface_share_permission_required
    def dispatch(self, request, *args, **kwargs):
        return super().dispatch(request, *args, *kwargs)

    def get_success_url(self):
        return reverse('manager:surface-detail', kwargs=dict(pk=self.object.pk))

    def post(self, request, *args, **kwargs):
        self.object = self.get_object()
        form = self.get_form()
        if form.is_valid():
            return self.form_valid(form)
        else:
            return self.form_invalid(form)

    def form_valid(self, form):

        if 'save' in self.request.POST:
            users = form.cleaned_data.get('users', [])
            allow_change = form.cleaned_data.get('allow_change', False)
            surface = self.object
            for user in users:
                _log.info("Sharing surface {} with user {} (allow change? {}).".format(
                    surface.pk, user.username, allow_change))

                surface.share(user, allow_change=allow_change)

                #
                # Notify user about the shared surface
                #
                notification_message = f"{self.request.user} has shared surface '{surface.name}' with you"
                notify.send(self.request.user, recipient=user,
                            verb="share",  # TODO Does verb follow activity stream defintions?
                            target=surface,
                            public=False,
                            description=notification_message,
                            href=surface.get_absolute_url())

                if allow_change:
                    notify.send(self.request.user, recipient=user, verb="allow change",
                                target=surface, public=False,
                                description=f"""
                                You are allowed to change the surface '{surface.name}' shared by {self.request.user}
                                """,
                                href=surface.get_absolute_url())

        return super().form_valid(form)

    def get_context_data(self, **kwargs):
        context = super().get_context_data(**kwargs)
        surface = self.object

        context['extra_tabs'] = [
            {
                'title': f"{surface.label}",
                'icon': "gem",
                'icon_style_prefix': 'far',
                'href': reverse('manager:surface-detail', kwargs=dict(pk=surface.pk)),
                'active': False,
                'tooltip': f"Properties of surface '{surface.label}'"
            },
            {
                'title': f"Share surface?",
                'icon': "share-alt",
                'href': self.request.path,
                'active': True,
                'tooltip': f"Sharing surface '{surface.label}'"
            }
        ]
        context['surface'] = surface
        context['instance_label'] = surface.label
        context['instance_type_label'] = "surface"
        context['cancel_url'] = reverse('manager:surface-detail', kwargs=dict(pk=surface.pk))

        return context


class PublicationsTable(tables.Table):
    publication = tables.Column(linkify=True, verbose_name='Surface', order_by='surface__name')
    num_topographies = tables.Column(verbose_name='# Measurements')
    authors_names = tables.Column(verbose_name="Authors")
    license = tables.Column(verbose_name="License")
    datetime = tables.Column(verbose_name="Publication Date")
    version = tables.Column(verbose_name="Version")
    doi_url = tables.URLColumn(verbose_name="DOI")

    def render_publication(self, value):
        return value.surface.name

    def render_datetime(self, value):
        return value.date()

    def render_license(self, value, record):
        return mark_safe(f"""
        <a href="{settings.CC_LICENSE_INFOS[value]['description_url']}" target="_blank">
                {record['publication'].get_license_display()}</a>
        """)

    class Meta:
        orderable = True


class PublicationListView(ListView):
    template_name = "manager/publication_list.html"

    def get_queryset(self):
        return Publication.objects.filter(publisher=self.request.user)  # TODO move to publication app?

    def get_context_data(self, *args, **kwargs):
        context = super().get_context_data(*args, **kwargs)

        #
        # Create table cells
        #
        data = [
            {
                'publication': pub,
                'surface': pub.surface,
                'num_topographies': pub.surface.num_topographies(),
                'authors_names': pub.get_authors_string(),
                'license': pub.license,
                'datetime': pub.datetime,
                'version': pub.version,
                'doi_url': pub.doi_url,
            } for pub in self.get_queryset()
        ]

        context['publication_table'] = PublicationsTable(
            data=data,
            empty_text="You haven't published any surfaces yet.",
            request=self.request)

        return context


class SurfacePublishView(FormView):
    template_name = "manager/surface_publish.html"
    form_class = SurfacePublishForm

    @surface_publish_permission_required
    def dispatch(self, request, *args, **kwargs):
        return super().dispatch(request, *args, *kwargs)

    def _get_surface(self):
        surface_pk = self.kwargs['pk']
        return Surface.objects.get(pk=surface_pk)

    def get_initial(self):
        initial = super().get_initial()
        initial['author_0'] = ''
        initial['num_author_fields'] = 1
        return initial

    # def get_form_kwargs(self):
    #     kwargs = super().get_form_kwargs()
    #     if self.request.method == 'POST':
    #         # The field 'num_author_fields' may have been increased by
    #         # Javascript (Vuejs) on the client in order to add new authors.
    #         # This should be sent to the form in order to know
    #         # how many fields the form should have and how many author names
    #         # should be combined. So this is passed here:
    #         kwargs['num_author_fields'] = int(self.request.POST.get('num_author_fields'))
    #     return kwargs

    def get_success_url(self):
        return reverse('manager:publications')

    def form_valid(self, form):
        license = form.cleaned_data.get('license')
        authors = form.cleaned_data.get('authors_json')
        surface = self._get_surface()
        try:
            surface.publish(license, authors)
        except NewPublicationTooFastException as exc:
            return redirect("manager:surface-publication-rate-too-high",
                            pk=surface.pk)
        except PublicationException as exc:
            msg = f"Publication failed, reason: {exc}"
            _log.error(msg)
            messages.error(self.request, msg)
            return redirect("manager:surface-publication-error",
                            pk=surface.pk)

        return super().form_valid(form)

    def get_context_data(self, **kwargs):
        context = super().get_context_data(**kwargs)

        surface = self._get_surface()

        context['extra_tabs'] = [
            {
                'title': f"{surface.label}",
                'icon': "gem",
                'icon_style_prefix': 'far',
                'href': reverse('manager:surface-detail', kwargs=dict(pk=surface.pk)),
                'active': False,
                'tooltip': f"Properties of surface '{surface.label}'"
            },
            {
                'title': f"Publish surface?",
                'icon': "bullhorn",
                'href': self.request.path,
                'active': True,
                'tooltip': f"Publishing surface '{surface.label}'"
            }
        ]
        context['surface'] = surface
        context['max_len_authors_field'] = MAX_LEN_AUTHORS_FIELD
        user = self.request.user
        context['user_dict'] = dict(
            first_name = user.first_name,
            last_name = user.last_name,
            orcid_id = user.orcid_id
        )
        context['configured_for_doi_generation'] = settings.PUBLICATION_DOI_MANDATORY
        return context


class PublicationRateTooHighView(TemplateView):
    template_name = "manager/publication_rate_too_high.html"

    def get_context_data(self, **kwargs):
        context = super().get_context_data(**kwargs)
        context['min_seconds'] = settings.MIN_SECONDS_BETWEEN_SAME_SURFACE_PUBLICATIONS

        surface_pk = self.kwargs['pk']
        surface = Surface.objects.get(pk=surface_pk)

        context['extra_tabs'] = [
            {
                'title': f"{surface.label}",
                'icon': "gem",
                'icon_style_prefix': 'far',
                'href': reverse('manager:surface-detail', kwargs=dict(pk=surface.pk)),
                'active': False,
                'tooltip': f"Properties of surface '{surface.label}'"
            },
            {
                'title': f"Publication rate too high",
                'icon': "flash",
                'href': self.request.path,
                'active': True,
            }
        ]
        return context


class PublicationErrorView(TemplateView):
    template_name = "manager/publication_error.html"

    def get_context_data(self, **kwargs):
        context = super().get_context_data(**kwargs)

        surface_pk = self.kwargs['pk']
        surface = Surface.objects.get(pk=surface_pk)

        context['extra_tabs'] = [
            {
                'title': f"{surface.label}",
                'icon': "gem",
                'icon_style_prefix': 'far',
                'href': reverse('manager:surface-detail', kwargs=dict(pk=surface.pk)),
                'active': False,
                'tooltip': f"Properties of surface '{surface.label}'"
            },
            {
                'title': f"Publication error",
                'icon': "flash",
                'href': self.request.path,
                'active': True,
            }
        ]
        return context



class SharingInfoTable(tables.Table):
    surface = tables.Column(linkify=lambda **kwargs: kwargs['record']['surface'].get_absolute_url(),
                            accessor='surface__name')
    num_topographies = tables.Column(verbose_name='# Measurements')
    created_by = tables.Column(linkify=lambda **kwargs: kwargs['record']['created_by'].get_absolute_url(),
                               accessor='created_by__name')
    shared_with = tables.Column(linkify=lambda **kwargs: kwargs['record']['shared_with'].get_absolute_url(),
                               accessor='shared_with__name')
    allow_change = tables.BooleanColumn()
    selected = tables.CheckBoxColumn(attrs={
        'th__input': {'class': 'select-all-checkbox'},
        'td__input': {'class': 'select-checkbox'},
    })

    def __init__(self, *args, **kwargs):
        self._request = kwargs['request']
        super().__init__(*args, **kwargs)

    # def render_surface(self, value):
    #     return value.label

    # def render_created_by(self, value):
    #     return self._render_user(value)

    #def render_shared_with(self, value):
    #    return self._render_user(value)

    #def _render_user(self, user):
    #    if self._request.user == user:
    #        return "You"
    #    return user.name

    class Meta:
        orderable = True
        order_by = ('surface', 'shared_with')


def sharing_info(request):
    if request.user.is_anonymous:
        raise PermissionDenied()

    #
    # Handle POST request if any
    #
    if (request.method == "POST") and ('selected' in request.POST):
        # only do sth if there is a selection

        unshare = 'unshare' in request.POST
        allow_change = 'allow_change' in request.POST

        for s in request.POST.getlist('selected'):
            # decode selection string
            surface_id, share_with_user_id = s.split(',')
            surface_id = int(surface_id)
            share_with_user_id = int(share_with_user_id)

            surface = Surface.objects.get(id=surface_id)
            share_with = User.objects.get(id=share_with_user_id)

            if request.user not in [share_with, surface.creator]:
                # we don't allow to change shares if the request user is not involved
                _log.warning(f"Changing share on surface {surface.id} not allowed for user {request.user}.")
                continue

            if unshare:
                surface.unshare(share_with)
                notify.send(sender=request.user, recipient=share_with, verb='unshare', public=False,
                            description=f"Surface '{surface.name}' from {request.user} is no longer shared with you",
                            href=reverse('manager:sharing-info'))
            elif allow_change and (request.user == surface.creator):  # only allow change for surface creator
                surface.share(share_with, allow_change=True)
                notify.send(sender=request.user, recipient=share_with, verb='allow change', target=surface,
                            public=False,
                            description=f"{request.user} has given you permissions to change surface '{surface.name}'",
                            href=surface.get_absolute_url())
    #
    # Collect information to display
    #
    # Get all surfaces, which are visible, but exclude the published surfaces
    surfaces = get_objects_for_user(request.user, 'view_surface', klass=Surface).filter(publication=None)

    tmp = []
    for s in surfaces:
        surface_perms = get_users_with_perms(s, attach_perms=True)
        # is now a dict of the form
        #  <User: joe>: ['view_surface'], <User: dan>: ['view_surface', 'change_surface']}
        surface_users = sorted(surface_perms.keys(), key=lambda u: u.name if u else '')
        for u in surface_users:
            # Leave out these shares:
            #
            # - share of a user with himself as creator (trivial)
            # - ignore user if anonymous
            # - shares where the request user is not involved
            #
            if (u != s.creator) and (not u.is_anonymous) and \
                ((u == request.user) or (s.creator == request.user)):
                allow_change = ('change_surface' in surface_perms[u])
                tmp.append((s, u, allow_change))

    #
    # Create table cells
    #
    data = [
        {
            'surface': surface,
            'num_topographies': surface.num_topographies(),
            'created_by': surface.creator,
            'shared_with': shared_with,
            'allow_change': allow_change,
            'selected': "{},{}".format(surface.id, shared_with.id),
        } for surface, shared_with, allow_change in tmp
    ]

    #
    # Build table and render result
    #
    sharing_info_table = SharingInfoTable(data=data,
                                          empty_text="No surfaces shared by or with you.",
                                          request=request)

    RequestConfig(request).configure(sharing_info_table)
    # sharing_info_table.order_by('num_topographies')

    return render(request,
                  template_name='manager/sharing_info.html',
                  context={'sharing_info_table': sharing_info_table})


def download_surface(request, surface_id):
    """Returns a file comprised from topographies contained in a surface.

    :param request:
    :param surface_id: surface id
    :return:
    """

    #
    # Check existence and permissions for given surface
    #
    try:
        surface = Surface.objects.get(id=surface_id)
    except Surface.DoesNotExist:
        raise PermissionDenied()

    if not request.user.has_perm('view_surface', surface):
        raise PermissionDenied()

    content_data = None

    #
    # If the surface has been published, there might be a container file already.
    # If yes:
    #   Is there already a container?
    #     Then it instead of creating a new container.from
    #     If no, save the container in the publication later.
    # If no: create a container for this surface on the fly
    #
    renew_publication_container = False
    if surface.is_published:
        pub = surface.publication
        container_filename = os.path.basename(pub.container_storage_path)

        # noinspection PyBroadException
        try:
            with pub.container.open() as cf:
                content_data = cf.read()
            _log.debug(f"Read container for published surface {pub.short_url} from storage.")
        except Exception:  # not interested here, why it fails
            renew_publication_container = True
    else:
        container_filename = DEFAULT_CONTAINER_FILENAME

    if content_data is None:
        container_bytes = BytesIO()
        _log.info(f"Preparing container of surface id={surface_id} for download..")
        write_surface_container(container_bytes, [surface])
        content_data = container_bytes.getvalue()

        if renew_publication_container:
            try:
                container_bytes.seek(0)
                _log.info(f"Saving container for publication with URL {pub.short_url} to storage for later..")
                pub.container.save(pub.container_storage_path, container_bytes)
            except (OSError, BlockingIOError) as exc:
                _log.error(f"Cannot save container for publication {pub.short_url} to storage. "
                           f"Reason: {exc}")

    # Prepare response object.
    response = HttpResponse(content_data,
                            content_type='application/x-zip-compressed')
    response['Content-Disposition'] = 'attachment; filename="{}"'.format(container_filename)

    increase_statistics_by_date_and_object(Metric.objects.SURFACE_DOWNLOAD_COUNT,
                                           period=Period.DAY, obj=surface)

    return response


def download_selection_as_surfaces(request):
    """Returns a file comprised from surfaces related to the selection.

    :param request: current request
    :return:
    """

    from .utils import current_selection_as_surface_list
    surfaces = current_selection_as_surface_list(request)

    container_bytes = BytesIO()
    write_surface_container(container_bytes, surfaces)

    # Prepare response object.
    response = HttpResponse(container_bytes.getvalue(),
                            content_type='application/x-zip-compressed')
    response['Content-Disposition'] = 'attachment; filename="{}"'.format(DEFAULT_CONTAINER_FILENAME)
    # Since the selection contains multiple surfaces in general, we should think about
    # another file name in this case.

    # increase download count for each surface
    for surf in surfaces:
        increase_statistics_by_date_and_object(Metric.objects.SURFACE_DOWNLOAD_COUNT,
                                               period=Period.DAY, obj=surf)

    return response


#######################################################################################
# Views for REST interface
#######################################################################################
class SurfaceSearchPaginator(PageNumberPagination):
    page_size = DEFAULT_PAGE_SIZE
    page_query_param = 'page'
    page_size_query_param = 'page_size'
    max_page_size = MAX_PAGE_SIZE

    def get_paginated_response(self, data):

        #
        # Save information about requested data in session
        #
        session = self.request.session

        select_tab_state = session.get('select_tab_state', DEFAULT_SELECT_TAB_STATE.copy())
        # not using the keyword argument "default" here, because in some tests,
        # the session is a simple dict and no real session dict. A simple
        # dict's .get() has no keyword argument 'default', although it can be given
        # as second parameter.

        select_tab_state['search_term'] = get_search_term(self.request)
        select_tab_state['category'] = get_category(self.request)
        select_tab_state['sharing_status'] = get_sharing_status(self.request)
        select_tab_state['tree_mode'] = get_tree_mode(self.request)
        page_size = self.get_page_size(self.request)
        select_tab_state[self.page_size_query_param] = page_size
        select_tab_state['current_page'] = self.page.number
        _log.debug("Setting select tab state set in paginator: %s", select_tab_state)
        session['select_tab_state'] = select_tab_state

        return Response({
            'num_items': self.page.paginator.count,
            'num_pages': self.page.paginator.num_pages,
            'page_range': list(self.page.paginator.page_range),
            'page_urls': list(self.get_page_urls()),
            'current_page': self.page.number,
            'num_items_on_current_page': len(self.page.object_list),
            'page_size': page_size,
            'search_term': select_tab_state['search_term'],
            'category': select_tab_state['category'],
            'sharing_status': select_tab_state['sharing_status'],
            'tree_mode': select_tab_state['tree_mode'],
            'page_results': data
        })

    def get_page_urls(self):
        base_url = self.request.build_absolute_uri()
        urls = []
        for page_no in self.page.paginator.page_range:
            if page_no == 1:
                url = remove_query_param(base_url, self.page_query_param)
            else:
                url = replace_query_param(base_url, self.page_query_param, page_no)
            # always add page size, so requests for other pages have it
            url = replace_query_param(url, self.page_size_query_param, self.get_page_size(self.request))
            urls.append(url)
        return urls


class TagTreeView(ListAPIView):
    """
    Generate tree of tags with surfaces and topographies underneath.
    """
    serializer_class = TagSerializer
    pagination_class = SurfaceSearchPaginator

    def get_queryset(self):
        surfaces = filtered_surfaces(self.request)
        topographies = filtered_topographies(self.request, surfaces)
        return tags_for_user(self.request.user, surfaces, topographies).filter(parent=None)
        # Only top level are collected, the children are added in the serializer.
        #
        # TODO The filtered surfaces and topographies are calculated twice here, not sure how to circumvent this.
        # Maybe by caching with request argument?

    def get_serializer_context(self):
        context = super().get_serializer_context()
        context['selected_instances'] = selected_instances(self.request)
        context['request'] = self.request

        surfaces = filtered_surfaces(self.request)
        topographies = filtered_topographies(self.request, surfaces)
        tags = tags_for_user(self.request.user, surfaces, topographies)
        context['tags_for_user'] = tags

        #
        # also pass filtered surfaces and topographies the user has access to
        #
        context['surfaces'] = surfaces
        context['topographies'] = topographies

        return context


class SurfaceListView(ListAPIView):
    """
    List all surfaces with topographies underneath.
    """
    serializer_class = SurfaceSerializer
    pagination_class = SurfaceSearchPaginator

    def get_queryset(self):
        return filtered_surfaces(self.request)

    def get_serializer_context(self):
        context = super().get_serializer_context()
        context['selected_instances'] = selected_instances(self.request)
        context['request'] = self.request
        return context


def _selection_set(request):
    return set(request.session.get('selection', []))


def _surface_key(pk):  # TODO use such a function everywhere: instance_key_for_selection()
    return 'surface-{}'.format(pk)


def _topography_key(pk):
    return 'topography-{}'.format(pk)


def _tag_key(pk):
    return 'tag-{}'.format(pk)


def set_surface_select_status(request, pk, select_status):
    """Marks the given surface as 'selected' in session or checks this.

        :param request: request
        :param pk: primary key of the surface
        :param select_status: True if surface should be selected, False if it should be unselected
        :return: JSON Response

        The response returns the current selection as suitable for the basket.
    """
    try:
        pk = int(pk)
        surface = Surface.objects.get(pk=pk)
        assert request.user.has_perm('view_surface', surface)
    except (ValueError, Surface.DoesNotExist, AssertionError):
        raise PermissionDenied()  # This should be shown independent of whether the surface exists

    surface_key = _surface_key(pk)
    selection = _selection_set(request)
    is_selected = surface_key in selection

    if request.method == 'POST':
        if select_status:
            # surface should be selected
            selection.add(surface_key)
        elif is_selected:
            selection.remove(surface_key)

        request.session['selection'] = list(selection)

    data = current_selection_as_basket_items(request)
    return Response(data)


@api_view(['POST'])
def select_surface(request, pk):
    """Marks the given surface as 'selected' in session.

    :param request: request
    :param pk: primary key of the surface
    :return: JSON Response

    The response returns the current selection as suitable for the basket.
    """
    return set_surface_select_status(request, pk, True)


@api_view(['POST'])
def unselect_surface(request, pk):
    """Marks the given surface as 'unselected' in session.

    :param request: request
    :param pk: primary key of the surface
    :return: JSON Response

    The response returns the current selection as suitable for the basket.
    """
    return set_surface_select_status(request, pk, False)


def set_topography_select_status(request, pk, select_status):
    """Marks the given topography as 'selected' or 'unselected' in session.

    :param request: request
    :param pk: primary key of the surface
    :param select_status: True or False, True means "mark as selected", False means "mark as unselected"
    :return: JSON Response

    The response returns the current selection as suitable for the basket.
    """
    try:
        pk = int(pk)
        topo = Topography.objects.get(pk=pk)
        assert request.user.has_perm('view_surface', topo.surface)
    except (ValueError, Topography.DoesNotExist, AssertionError):
        raise PermissionDenied()  # This should be shown independent of whether the surface exists

    topography_key = _topography_key(pk)
    selection = _selection_set(request)
    is_selected = topography_key in selection

    if request.method == 'POST':
        if select_status:
            # topography should be selected
            selection.add(topography_key)
        elif is_selected:
            selection.remove(topography_key)

        request.session['selection'] = list(selection)

    data = current_selection_as_basket_items(request)
    return Response(data)


@api_view(['POST'])
def select_topography(request, pk):
    """Marks the given topography as 'selected' in session.

    :param request: request
    :param pk: primary key of the surface
    :return: JSON Response

    The response returns the current selection as suitable for the basket.
    """
    return set_topography_select_status(request, pk, True)


@api_view(['POST'])
def unselect_topography(request, pk):
    """Marks the given topography as 'selected' in session.

    :param request: request
    :param pk: primary key of the surface
    :return: JSON Response

    The response returns the current selection as suitable for the basket.
    """
    return set_topography_select_status(request, pk, False)


def set_tag_select_status(request, pk, select_status):
    """Marks the given tag as 'selected' in session or checks this.

        :param request: request
        :param pk: primary key of the tag
        :param select_status: True if tag should be selected, False if it should be unselected
        :return: JSON Response

        The response returns the current selection as suitable for the basket.
    """
    try:
        pk = int(pk)
        tag = TagModel.objects.get(pk=pk)
    except ValueError:
        raise PermissionDenied()

    if not tag in tags_for_user(request.user):
        raise PermissionDenied()

    tag_key = _tag_key(pk)
    selection = _selection_set(request)
    is_selected = tag_key in selection

    if request.method == 'POST':
        if select_status:
            # tag should be selected
            selection.add(tag_key)
        elif is_selected:
            selection.remove(tag_key)

        request.session['selection'] = list(selection)

    data = current_selection_as_basket_items(request)
    return Response(data)


@api_view(['POST'])
def select_tag(request, pk):
    """Marks the given tag as 'selected' in session.

    :param request: request
    :param pk: primary key of the tag
    :return: JSON Response

    The response returns the current selection as suitable for the basket.
    """
    return set_tag_select_status(request, pk, True)


@api_view(['POST'])
def unselect_tag(request, pk):
    """Marks the given tag as 'unselected' in session.

    :param request: request
    :param pk: primary key of the tag
    :return: JSON Response

    The response returns the current selection as suitable for the basket.
    """
    return set_tag_select_status(request, pk, False)


@api_view(['POST'])
def unselect_all(request):
    """Removes all selections from session.

    :param request: request
    :return: empty list as JSON Response
    """
    request.session['selection'] = []
    return Response([])


def thumbnail(request, pk):
    """Returns image data for a topography thumbail

    Parameters
    ----------
    request

    Returns
    -------
    HTML Response with image data
    """
    try:
        pk = int(pk)
    except ValueError:
        raise Http404()

    try:
        topo = Topography.objects.get(pk=pk)
    except Topography.DoesNotExist:
        raise Http404()

    if not request.user.has_perm('view_surface', topo.surface):
        raise PermissionDenied()

    # okay, we have a valid topography and the user is allowed to see it

    image = topo.thumbnail
    response = HttpResponse(content_type="image/png")
    try:
        response.write(image.file.read())
    except Exception as exc:
        _log.warning("Cannot load thumbnail for topography %d. Reason: %s", topo.id, exc)
        # return some default image so the client gets sth in any case
        with staticfiles_storage.open('images/thumbnail_unavailable.png', mode='rb') as img_file:
            response.write(img_file.read())

    return response


def dzi(request, pk, dzi_filename):
    """Returns deepzoom image data for a topography

    Parameters
    ----------
    request

    Returns
    -------
    HTML Response with image data
    """
    try:
        pk = int(pk)
    except ValueError:
        raise Http404()

    try:
        topo = Topography.objects.get(pk=pk)
    except Topography.DoesNotExist:
        raise Http404()

    if not request.user.has_perm('view_surface', topo.surface):
        raise PermissionDenied()

    # okay, we have a valid topography and the user is allowed to see it

    return redirect(default_storage.url(f'{topo.storage_prefix}/dzi/{dzi_filename}'))<|MERGE_RESOLUTION|>--- conflicted
+++ resolved
@@ -932,15 +932,12 @@
             plot.yaxis.visible = False
             plot.grid.visible = False
             plot.outline_line_color = None
-<<<<<<< HEAD
             plot.legend.location = "top_left"
             plot.legend.title = "Reliability of the bandwidth"
             plot.legend.title_text_font_style = "bold"
             plot.legend.background_fill_color = "#f0f0f0"
             plot.legend.border_line_width = 3
             plot.legend.border_line_cap = "round"
-=======
->>>>>>> 06768af3
 
             # make that 1 single topography does not look like a block
             if len(bw_data_without_errors) == 1:
