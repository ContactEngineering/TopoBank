--- conflicted
+++ resolved
@@ -22,22 +22,15 @@
 from ..usage_stats.utils import increase_statistics_by_date_and_object
 from ..users.models import User
 from .containers import write_surface_container
-<<<<<<< HEAD
-from .models import Property, Surface, Topography, topography_datafile_path
+from .models import Property, Surface, Tag, Topography, topography_datafile_path
 from .permissions import ObjectPermissions, ParentObjectPermissions
-from .serializers import PropertySerializer, SurfaceSerializer, TopographySerializer
-=======
-from .models import Surface, Tag, Topography, topography_datafile_path
-from .permissions import ObjectPermissions, ParentObjectPermissions
-from .serializers import SurfaceSerializer, TagSerializer, TopographySerializer
+from .serializers import PropertySerializer, SurfaceSerializer, TagSerializer, TopographySerializer
 from .tasks import import_container_from_url
->>>>>>> 26eaac00
 from .utils import api_to_guardian, get_upload_instructions
 
 _log = logging.getLogger(__name__)
 
 
-<<<<<<< HEAD
 class PropertyViewSet(mixins.CreateModelMixin,
                       mixins.RetrieveModelMixin,
                       mixins.UpdateModelMixin,
@@ -46,13 +39,13 @@
     queryset = Property.objects.all()
     serializer_class = PropertySerializer
     permission_classes = [IsAuthenticatedOrReadOnly, ParentObjectPermissions]
-=======
+
+
 class TagViewSet(mixins.RetrieveModelMixin,
                  viewsets.GenericViewSet):
     queryset = Tag.objects.all()
     serializer_class = TagSerializer
     permission_classes = [IsAuthenticatedOrReadOnly]
->>>>>>> 26eaac00
 
 
 class SurfaceViewSet(mixins.CreateModelMixin,
@@ -173,8 +166,6 @@
 
     content_data = None
 
-    print('download')
-
     #
     # If the surface has been published, there might be a container file already.
     # If yes:
@@ -184,31 +175,25 @@
     # If no: create a container for this surface on the fly
     #
     if surface.is_published:
-        print('is_published')
         pub = surface.publication
         container_filename = os.path.basename(pub.container_storage_path)
 
         if pub.container:
-            print('pub.container')
             if settings.USE_S3_STORAGE:
                 # Return redirect to S3
-                print('redirect', pub.container.url)
                 return redirect(pub.container.url)
             else:
-                print('content_data')
                 content_data = pub.container.read()
     else:
         container_filename = slugify(surface.name) + ".zip"
 
     if content_data is None:
-        print('making new container')
         container_bytes = BytesIO()
         _log.info(f"Preparing container of surface id={surface_id} for download..")
         write_surface_container(container_bytes, [surface])
         content_data = container_bytes.getvalue()
 
         if surface.is_published:
-            print('is_published')
             try:
                 container_bytes.seek(0)
                 _log.info(f"Saving container for publication with URL {pub.short_url} to storage for later..")
@@ -218,7 +203,6 @@
             # Return redirect to S3
             if settings.USE_S3_STORAGE:
                 # Return redirect to S3
-                print('redirect', pub.container.url)
                 return redirect(pub.container.url)
 
     # Prepare response object.
