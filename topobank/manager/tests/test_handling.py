--- conflicted
+++ resolved
@@ -475,11 +475,7 @@
 
     assert_no_form_errors(response)
 
-<<<<<<< HEAD
-    # due to the changed topography editing, we should stay on update page
-=======
     # we should stay on the update page for this topography
->>>>>>> 963e3d6d
     assert_redirects(response, reverse('manager:topography-update', kwargs=dict(pk=topo_example3.pk)))
 
     #
@@ -557,11 +553,7 @@
     assert response.context is None, "Errors in form: {}".format(response.context['form'].errors)
     assert response.status_code == 302
 
-<<<<<<< HEAD
     # due to the changed topography editing, we should stay on update page
-=======
-    # we should stay on topography update page
->>>>>>> 963e3d6d
     assert reverse('manager:topography-update', kwargs=dict(pk=topo_id)) == response.url
 
     topos = Topography.objects.filter(surface__creator__username=username).order_by('pk')
