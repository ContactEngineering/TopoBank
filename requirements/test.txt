--- conflicted
+++ resolved
@@ -444,11 +444,7 @@
     # via
     #   -r base.txt
     #   django
-<<<<<<< HEAD
-surfacetopography==0.99.0
-=======
-surfacetopography==0.99.1
->>>>>>> 7c296e8e
+surfacetopography==0.99.3
     # via
     #   -r base.txt
     #   contactmechanics
