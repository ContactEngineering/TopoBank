#
# This file is autogenerated by pip-compile with python 3.8
# To update, run:
#
#    pip-compile --output-file=base.txt base.in
#
amqp==5.0.6
    # via kombu
argon2-cffi==20.1.0
    # via -r base.in
asgiref==3.4.1
    # via django
billiard==3.6.4.0
    # via celery
bleach==3.3.0
    # via -r base.in
bokeh==2.2.3
    # via -r base.in
boto3==1.17.109
    # via -r base.in
botocore==1.20.109
    # via
    #   boto3
    #   s3transfer
celery==5.1.2
    # via
    #   -r base.in
    #   flower
celery-progress==0.1.1
    # via -r base.in
certifi==2021.5.30
    # via requests
cffi==1.14.6
    # via
    #   argon2-cffi
    #   cryptography
cftime==1.5.0
    # via netcdf4
chardet==4.0.0
    # via requests
click==7.1.2
    # via
    #   celery
    #   click-didyoumean
    #   click-plugins
    #   click-repl
click-didyoumean==0.0.3
    # via celery
click-plugins==1.1.1
    # via celery
click-repl==0.2.0
    # via celery
contactmechanics==0.91.0
    # via -r base.in
cryptography==3.4.7
    # via
    #   -r base.in
    #   pyjwt
cycler==0.10.0
    # via matplotlib
defusedxml==0.7.1
    # via
    #   python3-openid
    #   surfacetopography
django==3.2.7
    # via
    #   -r base.in
    #   django-allauth
    #   django-appconf
    #   django-bootstrap-datepicker-plus
    #   django-filter
    #   django-formtools
    #   django-fullurl
    #   django-guardian
    #   django-model-utils
    #   django-notifications-hq
    #   django-select2
    #   django-storages
    #   django-tables2
    #   django-tagulous
    #   django-termsandconditions
    #   django-trackstats
    #   djangorestframework
    #   jsonfield
django-allauth==0.45.0
    # via -r base.in
django-appconf==1.0.4
    # via django-select2
django-bootstrap-datepicker-plus==3.0.5
    # via -r base.in
django-crispy-forms==1.12.0
    # via -r base.in
django-environ==0.4.5
    # via -r base.in
django-filter==2.4.0
    # via -r base.in
django-formtools==2.3
    # via -r base.in
django-fullurl==1.1
    # via -r base.in
django-guardian==2.4.0
    # via -r base.in
django-model-utils==4.1.1
    # via
    #   -r base.in
    #   django-notifications-hq
django-notifications-hq==1.6.0
    # via -r base.in
git+http://github.com/ContactEngineering/django-progressbarupload.git
    # via -r base.in
django-select2==7.7.1
    # via -r base.in
django-storages==1.11.1
    # via -r base.in
django-tables2==2.4.0
    # via -r base.in
django-tagulous==1.3.0
    # via -r base.in
django-termsandconditions==2.0.8
    # via -r base.in
django-trackstats==0.5.0
    # via -r base.in
djangorestframework==3.12.4
    # via -r base.in
et-xmlfile==1.1.0
    # via openpyxl
flower==1.0.0
    # via -r base.in
fontawesomefree==5.15.4
    # via -r base.in
h5netcdf==0.11.0
    # via -r base.in
h5py==3.3.0
    # via
    #   h5netcdf
    #   surfacetopography
humanize==3.10.0
    # via flower
idna==2.10
    # via requests
igor==0.3
    # via surfacetopography
jinja2==3.0.1
    # via
    #   -r base.in
    #   bokeh
jmespath==0.10.0
    # via
    #   boto3
    #   botocore
jsonfield==3.1.0
    # via django-notifications-hq
kiwisolver==1.3.1
    # via matplotlib
kombu==5.1.0
    # via celery
lxml==4.6.3
    # via -r base.in
markdown2==2.4.0
    # via -r base.in
markupsafe==2.0.1
    # via jinja2
matplotlib==3.4.2
    # via surfacetopography
mufft==0.18.1
    # via
    #   -r base.in
    #   contactmechanics
    #   surfacetopography
netcdf4==1.5.7
    # via -r base.in
numpi==0.3.0
    # via
    #   contactmechanics
    #   surfacetopography
numpy==1.21.0
    # via
    #   bokeh
    #   cftime
    #   contactmechanics
    #   h5py
    #   matplotlib
    #   mufft
    #   netcdf4
    #   numpi
    #   numpyencoder
    #   pandas
    #   scipy
    #   surfacetopography
    #   xarray
numpyencoder==0.3.0
    # via surfacetopography
oauthlib==3.1.1
    # via requests-oauthlib
openpyxl==3.0.7
    # via -r base.in
packaging==21.0
    # via
    #   bleach
    #   bokeh
    #   pint
pandas==1.3.0
    # via
    #   -r base.in
    #   xarray
pillow==8.3.2
    # via
    #   -r base.in
    #   bokeh
    #   matplotlib
    #   surfacetopography
pint==0.17
    # via -r base.in
prometheus-client==0.11.0
    # via flower
prompt-toolkit==3.0.19
    # via click-repl
psycopg2-binary==2.8.6
    # via -r base.in
pycparser==2.20
    # via cffi
pygments==2.9.0
    # via -r base.in
pyjwt[crypto]==2.1.0
    # via django-allauth
pylibmc==1.6.1
    # via -r base.in
pyparsing==2.4.7
    # via
    #   matplotlib
    #   packaging
python-dateutil==2.8.1
    # via
    #   bokeh
    #   botocore
    #   matplotlib
    #   pandas
    #   surfacetopography
python-slugify==5.0.2
    # via -r base.in
python3-openid==3.2.0
    # via django-allauth
pytz==2021.1
    # via
    #   -r base.in
    #   celery
    #   django
    #   django-notifications-hq
    #   django-trackstats
    #   flower
    #   pandas
pyyaml==5.4.1
    # via
    #   -r base.in
    #   bokeh
    #   surfacetopography
requests==2.25.1
    # via
    #   django-allauth
    #   requests-oauthlib
    #   surfacetopography
requests-oauthlib==1.3.0
    # via django-allauth
s3transfer==0.4.2
    # via boto3
scipy==1.7.0
    # via numpi
selenium==3.141.0
    # via -r base.in
short-url==1.2.2
    # via -r base.in
six==1.16.0
    # via
    #   argon2-cffi
    #   bleach
    #   click-repl
    #   cycler
    #   python-dateutil
sqlparse==0.4.2
    # via
    #   -r base.in
    #   django
<<<<<<< HEAD
surfacetopography==0.100.0
=======
surfacetopography==0.99.3
>>>>>>> 1fdb7583
    # via
    #   -r base.in
    #   contactmechanics
swapper==1.1.2.post1
    # via django-notifications-hq
text-unidecode==1.3
    # via python-slugify
tornado==6.1
    # via
    #   bokeh
    #   flower
typing-extensions==3.10.0.0
    # via bokeh
urllib3==1.26.6
    # via
    #   -r base.in
    #   botocore
    #   requests
    #   selenium
vine==5.0.0
    # via
    #   amqp
    #   celery
    #   kombu
wcwidth==0.2.5
    # via prompt-toolkit
webencodings==0.5.1
    # via bleach
whitenoise==5.3.0
    # via -r base.in
xarray==0.18.2
    # via -r base.in

# The following packages are considered to be unsafe in a requirements file:
# setuptools<|MERGE_RESOLUTION|>--- conflicted
+++ resolved
@@ -280,11 +280,7 @@
     # via
     #   -r base.in
     #   django
-<<<<<<< HEAD
 surfacetopography==0.100.0
-=======
-surfacetopography==0.99.3
->>>>>>> 1fdb7583
     # via
     #   -r base.in
     #   contactmechanics
