#
# This file is autogenerated by pip-compile with python 3.8
# To update, run:
#
#    pip-compile --output-file=production.txt production.in
#
amqp==5.0.9
    # via
    #   -r ./base.txt
    #   kombu
argon2-cffi==21.1.0
    # via -r ./base.txt
asgiref==3.4.1
    # via
    #   -r ./base.txt
    #   django
attrs==21.4.0
    # via
    #   -r ./base.txt
    #   jsonschema
autosemver==0.5.5
    # via
    #   -r ./base.txt
    #   isbnid-fork
billiard==3.6.4.0
    # via
    #   -r ./base.txt
    #   celery
bleach==4.1.0
    # via -r ./base.txt
bokeh==3.0.0.dev4
    # via -r ./base.txt
boto3==1.20.16
    # via -r ./base.txt
botocore==1.23.16
    # via
    #   -r ./base.txt
    #   boto3
    #   s3transfer
celery[redis]==5.2.3
    # via
    #   -r ./base.txt
    #   flower
celery-progress==0.1.1
    # via -r ./base.txt
certifi==2021.10.8
    # via
    #   -r ./base.txt
    #   dulwich
    #   requests
cffi==1.15.0
    # via
    #   -r ./base.txt
    #   argon2-cffi
    #   cryptography
cftime==1.5.1.1
    # via
    #   -r ./base.txt
    #   netcdf4
charset-normalizer==2.0.8
    # via
    #   -r ./base.txt
    #   requests
click==8.0.3
    # via
    #   -r ./base.txt
    #   celery
    #   click-didyoumean
    #   click-plugins
    #   click-repl
click-didyoumean==0.3.0
    # via
    #   -r ./base.txt
    #   celery
click-plugins==1.1.1
    # via
    #   -r ./base.txt
    #   celery
click-repl==0.2.0
    # via
    #   -r ./base.txt
    #   celery
collectfast==2.2.0
    # via -r ./base.txt
contactmechanics==0.91.0
    # via -r ./base.txt
cryptography==36.0.0
    # via
    #   -r ./base.txt
    #   pyjwt
cycler==0.11.0
    # via
    #   -r ./base.txt
    #   matplotlib
datacite==1.1.2
    # via -r ./base.txt
defusedxml==0.7.1
    # via
    #   -r ./base.txt
    #   python3-openid
    #   surfacetopography
deprecated==1.2.13
    # via
    #   -r ./base.txt
    #   redis
django==3.2.12
    # via
    #   -r ./base.txt
    #   collectfast
    #   django-allauth
    #   django-appconf
    #   django-bootstrap-datepicker-plus
    #   django-filter
    #   django-formtools
    #   django-fullurl
    #   django-guardian
    #   django-model-utils
    #   django-notifications-hq
    #   django-redis
    #   django-select2
    #   django-storages
    #   django-tables2
    #   django-tagulous
    #   django-termsandconditions
    #   django-trackstats
    #   djangorestframework
    #   jsonfield
django-allauth==0.46.0
    # via -r ./base.txt
django-appconf==1.0.5
    # via
    #   -r ./base.txt
    #   django-select2
django-bootstrap-datepicker-plus==3.0.5
    # via -r ./base.txt
django-crispy-forms==1.13.0
    # via -r ./base.txt
django-environ==0.8.1
    # via -r ./base.txt
django-filter==21.1
    # via -r ./base.txt
django-formtools==2.3
    # via -r ./base.txt
django-fullurl==1.2
    # via -r ./base.txt
django-guardian==2.4.0
    # via -r ./base.txt
django-model-utils==4.2.0
    # via
    #   -r ./base.txt
    #   django-notifications-hq
django-notifications-hq==1.7.0
    # via -r ./base.txt
django-progressbarupload @ git+http://github.com/ContactEngineering/django-progressbarupload.git
    # via -r ./base.txt
django-redis==5.2.0
    # via -r ./base.txt
django-select2==7.9.0
    # via -r ./base.txt
django-storages==1.12.3
    # via
    #   -r ./base.txt
    #   collectfast
django-tables2==2.4.1
    # via -r ./base.txt
django-tagulous==1.3.0
    # via -r ./base.txt
django-termsandconditions==2.0.9
    # via -r ./base.txt
django-trackstats==0.5.0
    # via -r ./base.txt
djangorestframework==3.12.4
    # via -r ./base.txt
dulwich==0.19.16
    # via
    #   -r ./base.txt
    #   autosemver
et-xmlfile==1.1.0
    # via
    #   -r ./base.txt
    #   openpyxl
flower==1.0.0
    # via -r ./base.txt
fontawesomefree==5.15.4
    # via -r ./base.txt
fonttools==4.28.2
    # via
    #   -r ./base.txt
    #   matplotlib
gevent==21.8.0
    # via
    #   -r production.in
    #   gunicorn
greenlet==1.1.2
    # via
    #   -r production.in
    #   gevent
gunicorn[gevent]==20.1.0
    # via -r production.in
h5netcdf==0.11.0
    # via -r ./base.txt
h5py==3.6.0
    # via
    #   -r ./base.txt
    #   h5netcdf
    #   surfacetopography
humanize==3.13.1
    # via
    #   -r ./base.txt
    #   flower
idna==3.3
    # via
    #   -r ./base.txt
    #   requests
idutils==1.1.11
    # via
    #   -r ./base.txt
    #   datacite
igor==0.3
    # via
    #   -r ./base.txt
    #   surfacetopography
importlib-resources==5.4.0
    # via
    #   -r ./base.txt
    #   jsonschema
isbnid-fork==0.5.2
    # via
    #   -r ./base.txt
    #   idutils
jinja2==3.0.3
    # via
    #   -r ./base.txt
    #   bokeh
jmespath==0.10.0
    # via
    #   -r ./base.txt
    #   boto3
    #   botocore
jsonfield==3.1.0
    # via
    #   -r ./base.txt
    #   django-notifications-hq
jsonschema==4.4.0
    # via
    #   -r ./base.txt
    #   datacite
kiwisolver==1.3.2
    # via
    #   -r ./base.txt
    #   matplotlib
kombu==5.2.3
    # via
    #   -r ./base.txt
    #   celery
lxml==4.7.1
    # via
    #   -r ./base.txt
    #   datacite
markdown2==2.4.1
    # via -r ./base.txt
markupsafe==2.0.1
    # via
    #   -r ./base.txt
    #   jinja2
matplotlib==3.5.0
    # via
    #   -r ./base.txt
    #   surfacetopography
mufft==0.18.1
    # via
    #   -r ./base.txt
    #   contactmechanics
    #   surfacetopography
netcdf4==1.5.8
    # via -r ./base.txt
numpi==0.3.0
    # via
    #   -r ./base.txt
    #   contactmechanics
    #   surfacetopography
numpy==1.21.4
    # via
    #   -r ./base.txt
    #   bokeh
    #   cftime
    #   contactmechanics
    #   h5py
    #   matplotlib
    #   mufft
    #   netcdf4
    #   numpi
    #   numpyencoder
    #   pandas
    #   scipy
    #   surfacetopography
    #   xarray
numpyencoder==0.3.0
    # via
    #   -r ./base.txt
    #   surfacetopography
oauthlib==3.1.1
    # via
    #   -r ./base.txt
    #   requests-oauthlib
openpyxl==3.0.9
    # via -r ./base.txt
packaging==21.3
    # via
    #   -r ./base.txt
    #   bleach
    #   bokeh
    #   matplotlib
    #   pint
    #   redis
    #   setuptools-scm
pandas==1.3.4
    # via
    #   -r ./base.txt
    #   xarray
pillow==9.0.1
    # via
    #   -r ./base.txt
    #   bokeh
    #   matplotlib
    #   surfacetopography
pint==0.18
    # via -r ./base.txt
prometheus-client==0.12.0
    # via
    #   -r ./base.txt
    #   flower
prompt-toolkit==3.0.23
    # via
    #   -r ./base.txt
    #   click-repl
psycopg2-binary==2.8.6
    # via -r ./base.txt
pycparser==2.21
    # via
    #   -r ./base.txt
    #   cffi
pygments==2.10.0
    # via -r ./base.txt
pyjwt[crypto]==2.3.0
    # via
    #   -r ./base.txt
    #   django-allauth
pyparsing==3.0.6
    # via
    #   -r ./base.txt
    #   matplotlib
    #   packaging
pyrsistent==0.18.1
    # via
    #   -r ./base.txt
    #   jsonschema
python-dateutil==2.8.2
    # via
    #   -r ./base.txt
    #   botocore
    #   matplotlib
    #   pandas
    #   surfacetopography
python-memcached==1.59
    # via -r production.in
python-slugify==5.0.2
    # via -r ./base.txt
python3-openid==3.2.0
    # via
    #   -r ./base.txt
    #   django-allauth
pytz==2021.3
    # via
    #   -r ./base.txt
    #   celery
    #   django
    #   django-notifications-hq
    #   django-trackstats
    #   flower
    #   pandas
pyyaml==6.0
    # via
    #   -r ./base.txt
    #   bokeh
    #   surfacetopography
redis==4.1.4
    # via
    #   -r ./base.txt
    #   celery
    #   django-redis
requests==2.26.0
    # via
    #   -r ./base.txt
    #   datacite
    #   django-allauth
    #   requests-oauthlib
    #   surfacetopography
requests-oauthlib==1.3.0
    # via
    #   -r ./base.txt
    #   django-allauth
s3transfer==0.5.0
    # via
    #   -r ./base.txt
    #   boto3
scipy==1.7.3
    # via
    #   -r ./base.txt
    #   numpi
selenium==3.141.0
    # via -r ./base.txt
setuptools-scm==6.3.2
    # via
    #   -r ./base.txt
    #   matplotlib
short-url==1.2.2
    # via -r ./base.txt
six==1.16.0
    # via
    #   -r ./base.txt
    #   bleach
    #   click-repl
    #   idutils
    #   python-dateutil
    #   python-memcached
sqlparse==0.4.2
    # via
    #   -r ./base.txt
    #   django
surfacetopography==0.101.3
    # via
    #   -r ./base.txt
    #   contactmechanics
swapper==1.3.0
    # via
    #   -r ./base.txt
    #   django-notifications-hq
text-unidecode==1.3
    # via
    #   -r ./base.txt
    #   python-slugify
tomli==1.2.2
    # via
    #   -r ./base.txt
    #   setuptools-scm
tornado==6.1
    # via
    #   -r ./base.txt
    #   bokeh
    #   flower
typing-extensions==4.0.0
    # via
    #   -r ./base.txt
    #   bokeh
    #   collectfast
urllib3==1.26.7
    # via
    #   -r ./base.txt
    #   botocore
    #   dulwich
    #   requests
    #   selenium
vine==5.0.0
    # via
    #   -r ./base.txt
    #   amqp
    #   celery
    #   kombu
wcwidth==0.2.5
    # via
    #   -r ./base.txt
    #   prompt-toolkit
webencodings==0.5.1
    # via
    #   -r ./base.txt
    #   bleach
whitenoise==5.3.0
    # via -r ./base.txt
wrapt==1.14.0
    # via
    #   -r ./base.txt
    #   deprecated
xarray==0.20.1
    # via -r ./base.txt
<<<<<<< HEAD
xyzservices==2021.11.0
    # via
    #   -r ./base.txt
    #   bokeh
zope-event==4.5.0
=======
zipp==3.7.0
    # via
    #   -r ./base.txt
    #   importlib-resources
zope.event==4.5.0
>>>>>>> ba43745b
    # via gevent
zope-interface==5.4.0
    # via gevent

# The following packages are considered to be unsafe in a requirements file:
# setuptools<|MERGE_RESOLUTION|>--- conflicted
+++ resolved
@@ -483,20 +483,15 @@
     #   deprecated
 xarray==0.20.1
     # via -r ./base.txt
-<<<<<<< HEAD
 xyzservices==2021.11.0
     # via
     #   -r ./base.txt
     #   bokeh
 zope-event==4.5.0
-=======
 zipp==3.7.0
     # via
     #   -r ./base.txt
     #   importlib-resources
-zope.event==4.5.0
->>>>>>> ba43745b
-    # via gevent
 zope-interface==5.4.0
     # via gevent
 
